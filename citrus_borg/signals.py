"""
citrix_borg.signals
-------------------

This module contains the `Django signals
<https://docs.djangoproject.com/en/2.2/topics/signals/#module-django.dispatch>`__
for the :ref:`Citrus Borg Application`.

:copyright:

    Copyright 2018 - 2020 Provincial Health Service Authority
    of British Columbia

:contact:    daniel.busto@phsa.ca
"""
from logging import getLogger

from django.contrib.auth import get_user_model
from django.db.models.signals import post_save
from django.dispatch import receiver
from django.utils import timezone

from citrus_borg.dynamic_preferences_registry import (get_preference,
                                                      get_int_list_preference)
from citrus_borg.models import EventCluster, WinlogEvent
from citrus_borg.tasks import raise_citrix_slow_alert
from p_soc_auto_base.email import Email
from p_soc_auto_base.utils import get_subscription

LOG = getLogger(__name__)


# To be used as a receiver all these arguments are required (despite not being
# used)
# pylint: disable=unused-argument

@receiver(post_save, sender=WinlogEvent)
def invoke_raise_citrix_slow_alert(sender, instance, *args, **kwargs):
    """
    evaluate whether the :class:`citrus_borg.models.WinlogEvent` instance
    is reporting slower than expected timings and invoke the `Celery task` that
    is responsible for dispatching the alert
    """
    alertable_timings = [instance.storefront_connection_duration,
                         instance.logon_achieved_duration,
                         instance.receiver_startup_duration,
                         instance.connection_achieved_duration,
                         instance.receiver_startup_duration]

<<<<<<< HEAD
=======
    # TODO alternately just check if the test passed, if it did there should be
    #      timings if not is it worth alerting?
>>>>>>> b1a21f05
    # remove None values
    alertable_timings = [d for d in alertable_timings if d]

    threshold = get_preference('citrusborgux__ux_alert_threshold')
    if any(timing > threshold for timing in alertable_timings):
        LOG.info('Slowdown on %s', instance.source_host.host_name)
        raise_citrix_slow_alert.delay(instance.id, threshold.total_seconds())


@receiver(post_save, sender=WinlogEvent)
def failure_cluster_check(sender, instance, *args, **kwargs):
    """
    Send an alert if there has been a cluster of failed winlogevents, as defined
    by the appropriate preferences: citrusborgux__cluster_event_ids.,
    citrusborgux__cluster_length, citrusborgux__cluster_size. See preference
    definitions for more details.
    """
    failure_ids = get_int_list_preference('citrusborgux__cluster_event_ids')
    if instance.event_id not in failure_ids:
        return

    recent_failures = WinlogEvent.active.filter(
        timestamp__gte=instance.timestamp
        - get_preference('citrusborgux__cluster_length'),
        timestamp__lte=instance.timestamp,
        event_id__in=failure_ids,
        cluster__isnull=True
    )
    recent_failures_count = recent_failures.count()

    LOG.debug('there have been %d failures recently', recent_failures_count)

    if recent_failures_count >= get_preference('citrusborgux__cluster_size'):
        # TODO replace this with get_or_create_user when the automated testing
        #      branch is merged (or possibly set it to the default?)
        default_user = \
            get_user_model().objects.get_or_create(username='default')[0]

        new_cluster = EventCluster(
            created_by=default_user, updated_by=default_user
        )

        new_cluster.save()

        new_cluster.winlogevent_set.add(*list(recent_failures))

        # TODO could this be done on the server side?
        # Note that this count includes the cluster we just created, hence <=
        if (len([cluster for cluster in EventCluster.active.all()
                 if cluster.end_time > timezone.now()
                 - get_preference('citrusborgux__backoff_time')])
                <= get_preference('citrusborgux__backoff_limit')):
            Email.send_email(None, get_subscription('Citrix Cluster Alert'),
                             False, start_time=new_cluster.start_time,
                             end_time=new_cluster.end_time,
                             bots=new_cluster.winlogevent_set.all())
            LOG.debug('sent cluster email')
        else:
            new_cluster.enabled = False
            new_cluster.save()
            LOG.info('Cluster created, but alert skipped due to frequency.')<|MERGE_RESOLUTION|>--- conflicted
+++ resolved
@@ -47,11 +47,9 @@
                          instance.connection_achieved_duration,
                          instance.receiver_startup_duration]
 
-<<<<<<< HEAD
-=======
+
     # TODO alternately just check if the test passed, if it did there should be
     #      timings if not is it worth alerting?
->>>>>>> b1a21f05
     # remove None values
     alertable_timings = [d for d in alertable_timings if d]
 
