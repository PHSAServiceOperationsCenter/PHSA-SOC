--- conflicted
+++ resolved
@@ -332,11 +332,8 @@
     """
     send reports reports about logon events for each Citrix bot
 
-<<<<<<< HEAD
-=======
     see other similar tasks for details
 
->>>>>>> 5e1e2a44
     """
     if not reporting_period:
         time_delta = settings.CITRUS_BORG_SITE_UX_REPORTING_PERIOD
