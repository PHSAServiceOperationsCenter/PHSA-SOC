"""
.. _tasks:

celery tasks for the citrus_borg application

:module:    citrus_borg.tasks

:copyright:

    Copyright 2018 Provincial Health Service Authority
    of British Columbia

:contact:    serban.teodorescu@phsa.ca

:updated: Nov. 22, 2018

"""
import datetime
from smtplib import SMTPConnectError

from django.conf import settings
from django.utils import timezone

from celery import shared_task, group
from celery.exceptions import MaxRetriesExceededError
from celery.utils.log import get_task_logger

from citrus_borg.locutus.assimilation import process_borg
from citrus_borg.locutus.communication import (
    get_dead_bots, get_dead_brokers, get_dead_sites,
    get_logins_by_event_state_borg_hour, raise_failed_logins_alarm,
    login_states_by_site_host_hour, raise_ux_alarm,
)
from citrus_borg.models import (
    WindowsLog, AllowedEventSource, WinlogbeatHost, KnownBrokeringDevice,
    WinlogEvent, BorgSite,
)
from ssl_cert_tracker.lib import Email
from ssl_cert_tracker.models import Subscription


LOGGER = get_task_logger(__name__)

# pylint: disable=W0703,R0914


@shared_task(queue='citrus_borg')
def store_borg_data(body):
    """
    insert data collected from the logstash + rabbitmq combination into the
    django database. we assume that the :arg:`<body>` is JSON encoded and is
    castable to a ``dict``

    hosts and citrix session servers identified in the event data are saved to
    the database if first seen; otherwise the corresponding rows are updated
    with a last seen time stamp

    generic :exception:`<Exception>` are raised and logged to the celery log
    if anything goes amiss while processing the event data
    """
    try:
        borg = process_borg(body)
    except Exception as error:
        msg = 'processing %s raises %s' % (body, str(error))
        LOGGER.error(msg)

    try:
        event_host = WinlogbeatHost.get_or_create_from_borg(borg)
    except Exception as error:
        LOGGER.error(error)

    try:
        event_broker = KnownBrokeringDevice.get_or_create_from_borg(borg)
    except Exception as error:
        LOGGER.error(error)

    try:
        event_source = AllowedEventSource.objects.get(
            source_name=borg.event_source)
    except Exception as error:
        LOGGER.error(error)

    try:
        windows_log = WindowsLog.objects.get(log_name=borg.windows_log)
    except Exception as error:
        LOGGER.error(error)

    user = WinlogEvent.get_or_create_user(settings.CITRUS_BORG_SERVICE_USER)
    winlogevent = WinlogEvent(
        source_host=event_host, record_number=borg.record_number,
        event_source=event_source, windows_log=windows_log,
        event_state=borg.borg_message.state, xml_broker=event_broker,
        event_test_result=borg.borg_message.test_result,
        storefront_connection_duration=borg.borg_message.
        storefront_connection_duration,
        receiver_startup_duration=borg.borg_message.receiver_startup_duration,
        connection_achieved_duration=borg.borg_message.
        connection_achieved_duration,
        logon_achieved_duration=borg.borg_message.logon_achieved_duration,
        logoff_achieved_duration=borg.borg_message.logoff_achieved_duration,
        failure_reason=borg.borg_message.failure_reason,
        failure_details=borg.borg_message.failure_details,
        created_by=user, updated_by=user
    )

    try:
        winlogevent.save()
    except Exception as error:
        LOGGER.error(error)

    return 'saved event: %s' % winlogevent.uuid
# pylint: enable=R0914


@shared_task(queue='citrus_borg')
def expire_events():
    """
    expire events
    """
    expired = WinlogEvent.objects.filter(
        created_on__lt=timezone.now()
        - settings.CITRUS_BORG_EVENTS_EXPIRE_AFTER).update(is_expired=True)

    if settings.CITRUS_BORG_DELETE_EXPIRED:
        WinlogEvent.objects.filter(is_expired=True).all().delete()
        return 'deleted %s events accumulated over the last %s' % (
            expired, settings.CITRUS_BORG_EVENTS_EXPIRE_AFTER)

    return 'expired %s events accumulated over the last %s' % (
        expired, settings.CITRUS_BORG_EVENTS_EXPIRE_AFTER)


@shared_task(queue='borg_chat', rate_limit='3/s', max_retries=3,
             retry_backoff=True, autoretry_for=(SMTPConnectError,))
def email_dead_borgs_alert(now=None, **dead_for):
    """
    send out alerts about borgs that have not been seen within the date-time
    interval defined by :arg:`<now>` - :arg:`<**dead_for>`

    :arg now: the reference moment in time. by default this is the value
              returned by :method:`<django.utils.timezone.now>` but any
              valid ``datetime.datetime`` value is acceptable

    :arg **dead_for: dictionary style arguments suitable for
                     :method:`<django.utils.timezone.timedelta>`. examples:

                     * 10 minutes: minutes=10
                     * 10 hours: hours=10
                     * 10 hours and 10 minutes: hours=10, minutes=10

                     valid keys are days, hours, minutes, seconds and
                     valid values are ``float`` numbers
    """
    if not dead_for:
        time_delta = settings.CITRUS_BORG_DEAD_BOT_AFTER
    else:
        time_delta = _get_timedelta(**dead_for)

    try:
        return _borgs_are_hailing(
            data=get_dead_bots(now=_get_now(now), time_delta=time_delta),
            subscription=_get_subscription('Dead Citrix monitoring bots'),
            logger=LOGGER, time_delta=time_delta)
    except Exception as error:
        raise error


@shared_task(queue='borg_chat', rate_limit='3/s', max_retries=3,
             retry_backoff=True, autoretry_for=(SMTPConnectError,))
def email_dead_borgs_report(now=None, **dead_for):
    """
    send out reports about borgs that have not been seen within the date-time
    interval defined by :arg:`<now>` - :arg:`<**dead_for>`

    :arg now: the reference moment in time. by default this is the value
              returned by :method:`<django.utils.timezone.now>` but any
              valid ``datetime.datetime`` value is acceptable

    :arg **dead_for: dictionary style arguments suitable for
                     :method:`<django.utils.timezone.timedelta>`. examples:

                     * 10 minutes: minutes=10
                     * 10 hours: hours=10
                     * 10 hours and 10 minutes: hours=10, minutes=10

                     valid keys are days, hours, minutes, seconds and
                     valid values are ``float`` numbers
    """
    if not dead_for:
        time_delta = settings.CITRUS_BORG_NOT_FORGOTTEN_UNTIL_AFTER
    else:
        time_delta = _get_timedelta(**dead_for)

    try:
        return _borgs_are_hailing(
            data=get_dead_bots(now=_get_now(now), time_delta=time_delta),
            subscription=_get_subscription('Dead Citrix monitoring bots'),
            logger=LOGGER, time_delta=time_delta)
    except Exception as error:
        raise error


@shared_task(queue='borg_chat', rate_limit='3/s', max_retries=3,
             retry_backoff=True, autoretry_for=(SMTPConnectError,))
def email_dead_sites_alert(now=None, **dead_for):
    """
    email alerts about dead sites

    all the email foo about citrus_borg entities look the same and could be
    condensed into a single function but it is easier to configure the
    task invocation from the django periodic tasks application if one
    doesn't have to provide a lot of complex arguments

    :arg datetime.datetime now: the reference moment in time, default now()

    :arg **dead_for: dictionary style arguments suitable for
                     :method:`<django.utils.timezone.timedelta>`. examples:

                     * 10 minutes: minutes=10
                     * 10 hours: hours=10
                     * 10 hours and 10 minutes: hours=10, minutes=10

                     valid keys are days, hours, minutes, seconds and
                     valid values are ``float`` numbers
    """
    if not dead_for:
        time_delta = settings.CITRUS_BORG_DEAD_SITE_AFTER
    else:
        time_delta = _get_timedelta(**dead_for)

    try:
        return _borgs_are_hailing(
            data=get_dead_sites(now=_get_now(now), time_delta=time_delta),
            subscription=_get_subscription('Dead Citrix client sites'),
            logger=LOGGER, time_delta=time_delta)
    except Exception as error:
        raise error


@shared_task(queue='borg_chat', rate_limit='3/s', max_retries=3,
             retry_backoff=True, autoretry_for=(SMTPConnectError,))
def email_dead_sites_report(now=None, **dead_for):
    """
    send reports about dead Ctirix client sites

    see other similar tasks for details
    """
    if not dead_for:
        time_delta = settings.CITRUS_BORG_NOT_FORGOTTEN_UNTIL_AFTER
    else:
        time_delta = _get_timedelta(**dead_for)

    try:
        return _borgs_are_hailing(
            data=get_dead_sites(now=_get_now(now), time_delta=time_delta),
            subscription=_get_subscription('Dead Citrix client sites'),
            logger=LOGGER, time_delta=time_delta)
    except Exception as error:
        raise error


@shared_task(queue='borg_chat', rate_limit='3/s', max_retries=3,
             retry_backoff=True, autoretry_for=(SMTPConnectError,))
def email_dead_servers_report(now=None, **dead_for):
    """
    send reports about dead Citrix app hosts

    see other similar tasks for details
    """
    if not dead_for:
        time_delta = settings.CITRUS_BORG_NOT_FORGOTTEN_UNTIL_AFTER
    else:
        time_delta = _get_timedelta(**dead_for)

    try:
        return _borgs_are_hailing(
            data=get_dead_brokers(now=_get_now(now), time_delta=time_delta),
            subscription=_get_subscription('Missing Citrix farm hosts'),
            logger=LOGGER, time_delta=time_delta)
    except Exception as error:
        raise error


@shared_task(queue='borg_chat', rate_limit='3/s', max_retries=3,
             retry_backoff=True, autoretry_for=(SMTPConnectError,))
def email_dead_servers_alert(now=None, **dead_for):
    """
    send reports about dead Citrix app hosts

    see other similar tasks for details
    """
    if not dead_for:
        time_delta = settings.CITRUS_BORG_DEAD_BROKER_AFTER
    else:
        time_delta = _get_timedelta(**dead_for)

    try:
        return _borgs_are_hailing(
            data=get_dead_brokers(now=_get_now(now), time_delta=time_delta),
            subscription=_get_subscription('Missing Citrix farm hosts'),
            logger=LOGGER, time_delta=time_delta)
    except Exception as error:
        raise error


@shared_task(queue='borg_chat', rate_limit='3/s', max_retries=3,
             retry_backoff=True, autoretry_for=(SMTPConnectError,))
def email_borg_login_summary_report(now=None, **dead_for):
    """
    send reports reports about logon events for each Citrix bot

    see other similar tasks for details
    """
    if not dead_for:
        time_delta = settings.CITRUS_BORG_IGNORE_EVENTS_OLDER_THAN
    else:
        time_delta = _get_timedelta(**dead_for)

    try:
        return _borgs_are_hailing(
            data=get_logins_by_event_state_borg_hour(
                now=_get_now(now), time_delta=time_delta),
            subscription=_get_subscription('Citrix logon event summary'),
            logger=LOGGER, time_delta=time_delta)
    except Exception as error:
        raise error


@shared_task(queue='borg_chat')
def email_sites_login_ux_summary_reports(now=None, site=None,
                                         borg_name=None, **reporting_period):
    """
    send reports reports about logon events for each Citrix bot

<<<<<<< HEAD
=======
    see other similar tasks for details

>>>>>>> 7d9876ce
    """
    if not reporting_period:
        time_delta = settings.CITRUS_BORG_SITE_UX_REPORTING_PERIOD
    else:
        time_delta = _get_timedelta(**reporting_period)

    sites = BorgSite.objects.filter(enabled=True)
    if site:
        sites = sites.filter(site__iexact=site)
    if not sites.exists():
        return 'site {} does not exist. there is no report to diseminate.'.\
            format(site)
    sites = sites.order_by('site').values_list('site', flat=True)

    site_host_arg_list = []
    for borg_site in sites:
        borg_names = WinlogbeatHost.objects.filter(
            site__site__iexact=borg_site, enabled=True)
        if borg_name:
            borg_names = borg_names.filter(host_name__iexact=borg_name)
        if not borg_names.exists():
            LOGGER.info(
                'there is no bot named {} on site {}. skipping report...'.
                format(borg_name, borg_site))
            continue

        borg_names = borg_names.\
            order_by('host_name').values_list('host_name', flat=True)

        for host_name in borg_names:

            site_host_arg_list.append((borg_site, host_name))

    group(email_login_ux_summary.s(now, time_delta, site_host_args) for
          site_host_args in site_host_arg_list)()

    return 'bootstrapped logon state counts and ux evaluation for {}'.\
        format(site_host_arg_list)


@shared_task(
    queue='borg_chat', rate_limit='3/s', max_retries=3, serializer='pickle',
    retry_backoff=True, autoretry_for=(SMTPConnectError,))
def email_login_ux_summary(now, time_delta, site_host_args):
    """
    email a login event state count and ux evaluation for a given site and host
    """
    try:
        return _borgs_are_hailing(
            data=login_states_by_site_host_hour(
                now=now, time_delta=time_delta,
                site=site_host_args[0], host_name=site_host_args[1]),
            subscription=_get_subscription(
                'Citrix logon event and ux summary'),
            logger=LOGGER, time_delta=time_delta,
            site=site_host_args[0], host_name=site_host_args[1])
    except Exception as error:
        raise error


@shared_task(queue='borg_chat')
def email_ux_alarms(now=None, site=None, borg_name=None,
                    ux_alert_threshold=None, **reporting_period):
    """
    bootstrap the process of sending email alerts about user experience
    faults

    """
    if not reporting_period:
        time_delta = settings.CITRUS_BORG_UX_ALERT_INTERVAL
    else:
        time_delta = _get_timedelta(**reporting_period)

    if ux_alert_threshold is None:
        ux_alert_threshold = settings.CITRUS_BORG_UX_ALERT_THRESHOLD
    else:
        if not isinstance(ux_alert_threshold, dict):
            raise TypeError(
                'object {} type {} is not valid. must be a dictionary'
                ' suitable for datetime.timedelta() arguments'.format(
                    ux_alert_threshold, type(ux_alert_threshold)))

        ux_alert_threshold = _get_timedelta(**ux_alert_threshold)

    sites = BorgSite.objects.filter(enabled=True)
    if site:
        sites = sites.filter(site__iexact=site)
    if not sites.exists():
        return 'site {} does not exist. there is no report to diseminate.'.\
            format(site)
    sites = sites.order_by('site').values_list('site', flat=True)

    site_host_arg_list = []
    for borg_site in sites:
        borg_names = WinlogbeatHost.objects.filter(
            site__site__iexact=borg_site, enabled=True)
        if borg_name:
            borg_names = borg_names.filter(host_name__iexact=borg_name)
        if not borg_names.exists():
            LOGGER.info(
                'there is no bot named {} on site {}. skipping report...'.
                format(borg_name, borg_site))
            continue

        borg_names = borg_names.\
            order_by('host_name').values_list('host_name', flat=True)

        for host_name in borg_names:

            site_host_arg_list.append((borg_site, host_name))

    group(email_ux_alarm.s(now, time_delta,
                           ux_alert_threshold, site_host_args) for
          site_host_args in site_host_arg_list)()

    return 'bootstrapped ux evaluation alarms for {}'.\
        format(site_host_arg_list)


@shared_task(
    queue='borg_chat', rate_limit='3/s', max_retries=3, serializer='pickle',
    retry_backoff=True, autoretry_for=(SMTPConnectError,))
def email_ux_alarm(now, time_delta, ux_alert_threshold, site_host_args):
    """
    email an ux alarm for a given site and host
    """
    try:
        return _borgs_are_hailing(
            data=raise_ux_alarm(
                now=now, time_delta=time_delta,
                ux_alert_threshold=ux_alert_threshold,
                site=site_host_args[0], host_name=site_host_args[1]),
            subscription=_get_subscription('Citrix UX Alert'),
            logger=LOGGER, time_delta=time_delta,
            ux_alert_threshold=ux_alert_threshold,
            site=site_host_args[0], host_name=site_host_args[1])
    except Exception as error:
        raise error


@shared_task(queue='borg_chat', rate_limit='3/s', max_retries=3,
             retry_backoff=True, autoretry_for=(SMTPConnectError,))
def email_failed_logins_alarm(now=None, failed_threshold=None, **dead_for):
    """
    email alerts about failed logins

    see other similar tasks for details
    """
    if failed_threshold is None:
        failed_threshold = settings.CITRUS_BORG_FAILED_LOGON_ALERT_THRESHOLD

    if not dead_for:
        time_delta = settings.CITRUS_BORG_FAILED_LOGON_ALERT_INTERVAL
    else:
        time_delta = _get_timedelta(**dead_for)

    now = _get_now(now)
    data = raise_failed_logins_alarm(
        now=now, time_delta=time_delta,
        failed_threshold=failed_threshold)

    if not data:
        return (
            'there were less than {} failed logon events between'
            ' {:%a %b %-m, %Y %H:%M %Z} and {:%a %b %-m, %Y %H:%M %Z}'.
            format(failed_threshold, timezone.localtime(value=now),
                   timezone.localtime(now - time_delta))
        )

    try:
        return _borgs_are_hailing(
            data=data, subscription=_get_subscription('Citrix logon alert'),
            logger=LOGGER, time_delta=time_delta,
            failed_threshold=failed_threshold)
    except Exception as error:
        raise error


def _get_now(now=None):
    """
    :returns: a valid ``datetime.datetime`` object or ``datetime.dateime.now``
    """
    if now is None:
        now = timezone.now()

    if not isinstance(now, datetime.datetime):
        raise TypeError(
            'invalid argument %s type %s, must be datetime.datetime'
        ) % (now, type(now))

    return now


def _get_timedelta(**time_delta):
    """
    :returns: a valid ``datetime.timedelta`` objects
    """
    try:
        return timezone.timedelta(**time_delta)
    except Exception as error:
        raise error


def _borgs_are_hailing(data, subscription, logger, **extra_context):
    """
    prepare and send emails from the citrus_borg application
    """
    try:
        email_alert = Email(
            data=data, subscription_obj=subscription, logger=logger,
            **extra_context)
    except Exception as error:
        logger.error('cannot initialize email object: %s' % str(error))
        return 'cannot initialize email object: %s' % str(error)

    try:
        return email_alert.send()
    except Exception as error:
        LOGGER.error(str(error))
        raise error


def _get_subscription(subscription):
    """
    :returns: a :class:`<ssl_cert_tracker.models.Subscription>` instance
    """
    try:
        return Subscription.objects.\
            get(subscription=subscription)
    except Exception as error:
        raise error

# pylint: enable=W0703<|MERGE_RESOLUTION|>--- conflicted
+++ resolved
@@ -332,11 +332,8 @@
     """
     send reports reports about logon events for each Citrix bot
 
-<<<<<<< HEAD
-=======
     see other similar tasks for details
 
->>>>>>> 7d9876ce
     """
     if not reporting_period:
         time_delta = settings.CITRUS_BORG_SITE_UX_REPORTING_PERIOD
