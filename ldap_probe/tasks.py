--- conflicted
+++ resolved
@@ -456,14 +456,8 @@
             If not present, the method will use the period defined by the
             :class:`citrus_borg.dynamic_preferences_registry.LdapReportPeriod`
             user preference
-<<<<<<< HEAD
-
     :returns: information about the arguments used to call the task and the
         result of :meth:`ssl_cert_tracker.lib.Email.send'
-=======
-    :returns: information about the arguments used to call the tass and the
-        result of :meth:`ssl_cert_tracker.lib.Email.send`
->>>>>>> 56ab0634
     :rtype: str
 
     :raises: :exc:`exceptions.Exception` to allow `Celery` to deal with
