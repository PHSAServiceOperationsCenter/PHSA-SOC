--- conflicted
+++ resolved
@@ -1,122 +1,3 @@
-"""
-.. _utils:
-
-utility  functions for the notification tasks
-
-:module:    p_soc_auto.notification.utils
-
-:copyright:
-
-    Copyright 2018 Provincial Health Service Authority
-    of British Columbia
-
-:contact:    ali.rahmat@phsa.ca
-
-:update:    Oct. 04 2018
-
-"""
-import logging
-from django.utils import timezone
-from django.core.mail import get_connection
-from django.core.mail.message import EmailMessage
-from django.http import HttpResponse, HttpResponseRedirect
-from django.conf import settings
-from django.core.mail import send_mail, BadHeaderError
-from .models import Notification
-
-
-class EmailBroadCast(EmailMessage):
-    '''
-        EmailBroadCast class to Broadcast Email
-    '''
-
-    def __init__(self,
-                 subject='default subject_new',
-                 message='default_message_new', 
-                 email_from='ali.rahmat@phsa.ca',
-<<<<<<< HEAD
-                 email_to=['ali.rahmat@phsa.ca'],
-=======
-                 email_to=['ali.rahmat@phsa.ca',],
->>>>>>> 5c76b9a9
-                 cc=[],
-                 bcc=[],
-                 connection=None,
-                 attachments=[],
-                 reply_to=['ali.rahmat@phsa.ca',], 
-                 headers=None,
-                 notification_pk=None,
-                 *args,
-                 **kwargs
-                ):
-
-        '''
-        1.pk Notification pk
-        2. con this is smtp connection object assigned
-        from setting.py if passed as None
-        3. subject
-        4.message
-        5.email_from
-        6.email_to
-        7. fields  we need to distinguish this parameter for both
-        successfull on unsuccessfull email sent
-        
-        '''
-<<<<<<< HEAD
-        subject ="http:10.1.80.24:8000"
-=======
-        
->>>>>>> 5c76b9a9
-        if connection is not None:
-            self.notification_pk = notification_pk
-            self.obj = Notification.objects.get(pk=self.notification_pk)
-            #email = self.get_defined_email_parameters()
-            subject=self.obj.rule_msg
-            body=self.obj.message
-<<<<<<< HEAD
-            subject = "http://10.1.80.24:8000/notifications"
-            print (self.obj.rule_msg, subject)
-            # and all the other things from get_defined_email_parameters
-
-        super().__init__(subject,
-                         message,
-                         email_from,
-                         email_to,
-                         bcc,
-                         connection,
-                         attachments,
-                         cc,
-                         reply_to,
-                         headers,
-                         *args, **kwargs)
-        self.send()
-        if notification_pk:
-            post_send_mail_update
-
-    def post_send_mail_update(self):
-        '''
-        extend this to include the whole send and update logic
-        
-        update notification columns upon successful email sent
-        days, seconds = duration.days, duration.seconds
-        hours = seconds // 3600
-        minutes = (seconds % 3600) // 60
-        seconds = (seconds % 60)
-        return days, hours, minutes, seconds
-        '''
-
-        Notification.objects.filter(pk=self.notification_pk).update(
-            broadcast_on=timezone.now())
-        # we need to update escalated_on if no one paid
-        #attension to email within
-        # timezone.timedelta(instance.notification_type.escalate_within)
-
-
-        # Notification.objects.filter(pk=self.notification_pk).update(
-        #     escalated_on=timezone.now() +
-        #     timezone.timedelta(instance.notification_type.escalate_within))
-
-
 """
 .. _utils:
 
@@ -177,17 +58,12 @@
         successfull on unsuccessfull email sent
         
         '''
-        subject ="http:10.1.80.24:8000"
         if connection is not None:
             self.notification_pk = notification_pk
             self.obj = Notification.objects.get(pk=self.notification_pk)
             #email = self.get_defined_email_parameters()
             subject=self.obj.rule_msg
             body=self.obj.message
-            subject = "http://10.1.80.24:8000/notifications"
-            print (self.obj.rule_msg, subject)
-=======
->>>>>>> 5c76b9a9
             # and all the other things from get_defined_email_parameters
 
         super().__init__(subject,
@@ -216,7 +92,6 @@
         seconds = (seconds % 60)
         return days, hours, minutes, seconds
         '''
-<<<<<<< HEAD
 
         Notification.objects.filter(pk=self.notification_pk).update(
             broadcast_on=timezone.now())
@@ -229,9 +104,3 @@
         #     escalated_on=timezone.now() +
         #     timezone.timedelta(instance.notification_type.escalate_within))
 
-=======
-        Notification.objects.filter(pk=self.notification_pk).update(
-            broadcast_on=timezone.now(),
-            escalated_on=timezone.now() + timezone.timedelta(days=7))
-
->>>>>>> 5c76b9a9
