--- conflicted
+++ resolved
@@ -1,85 +1,66 @@
-"""
-.. _signals:
-
-signals module: contains functions that need be invoked from
-django signals raised by the notification application
-
-:module:    p_soc_auto.notification.signals
-
-:copyright:
-
-    Copyright 2018 Provincial Health Service Authority
-    of British Columbia
-
-:contact:    ali.rahmat@phsa.ca
-
-:update:    Oct. 03 2018
-
-"""
-from django.conf import settings
-from django.db.models.signals import post_save
-from django.dispatch import receiver
-<<<<<<< HEAD
-from .tasks import send_email
-
-from .models import Notification, NotificationLevel
-=======
-
-from .models import Notification, NotificationLevel
-from .tasks import send_email
->>>>>>> 1a84fae9
-
-
-@receiver(post_save, sender=Notification)
-def broadcast_notification(sender, instance, *args, **kwargs):
-    """
-    invoke tasks required by a broadcast action
-
-    these tasks need to be invoked when a notification does not have
-    a broadcast_on attribute or, to be more procise, when the broadcast_on
-    value is set to None. which suggests that if one wants to rebroadcast
-    every damn notification, one can just clear the value fo that field
-
-    we broadcast selectively based on the value of the
-    settings.NOTIFICATION_BROADCAST_LEVELS variable.
-    if it has not been defined, we broadcast for all levels, otherwise we
-    only broadcast for those levels specified therein
-    """
-    if instance.broadcast_on is not None:
-        # has been broadcast already, bail
-        return
-
-    if hasattr(settings, 'NOTIFICATION_BROADCAST_LEVELS'):
-        # we have predefined levels
-<<<<<<< HEAD
-        # is this a level that we notify for
-        if instance.notification_level not in \
-=======
-        # is this a level that we notify for"
-        if instance.notification_level in \
->>>>>>> 1a84fae9
-                NotificationLevel.objects.\
-                filter(notification_level__in=settings.
-                       NOTIFICATION_BROADCAST_LEVELS):
-            return
-
-    broadcast_methods = list(
-        instance.notification_type.notification_broadcast.
-        all().values_list('broadcast', flat=True)
-    )
-<<<<<<< HEAD
-
-    if 'log' in broadcast_methods:
-        print('it has already been logged')
-    if 'email' in broadcast_methods:
-        send_email.apply_async(args=[instance.pk, 'broadcast_on'])
-=======
-    if 'log' in broadcast_methods:
-        print('it has already been logged')
-    if 'email' in broadcast_methods:
-        send_email.apply_async(args=[instance.pk, 0])
->>>>>>> 1a84fae9
-    if 'sms' in broadcast_methods:
-        print('not yet implemented')
-    if 'orion_alert' in broadcast_methods:
-        print('not yet implemented')
+"""
+.. _signals:
+
+signals module: contains functions that need be invoked from
+django signals raised by the notification application
+
+:module:    p_soc_auto.notification.signals
+
+:copyright:
+
+    Copyright 2018 Provincial Health Service Authority
+    of British Columbia
+
+:contact:    ali.rahmat@phsa.ca
+
+:update:    Oct. 03 2018
+
+"""
+from django.conf import settings
+from django.db.models.signals import post_save
+from django.dispatch import receiver
+
+from .models import Notification, NotificationLevel
+from .tasks import send_email
+
+
+@receiver(post_save, sender=Notification)
+def broadcast_notification(sender, instance, *args, **kwargs):
+    """
+    invoke tasks required by a broadcast action
+
+    these tasks need to be invoked when a notification does not have
+    a broadcast_on attribute or, to be more procise, when the broadcast_on
+    value is set to None. which suggests that if one wants to rebroadcast
+    every damn notification, one can just clear the value fo that field
+
+    we broadcast selectively based on the value of the
+    settings.NOTIFICATION_BROADCAST_LEVELS variable.
+    if it has not been defined, we broadcast for all levels, otherwise we
+    only broadcast for those levels specified therein
+    """
+    if instance.broadcast_on is not None:
+        # has been broadcast already, bail
+        return
+
+    if hasattr(settings, 'NOTIFICATION_BROADCAST_LEVELS'):
+        # we have predefined levels
+        # is this a level that we notify for"
+        if instance.notification_level in \
+                NotificationLevel.objects.\
+                filter(notification_level__in=settings.
+                       NOTIFICATION_BROADCAST_LEVELS):
+            return
+
+    broadcast_methods = list(
+        instance.notification_type.notification_broadcast.
+        all().values_list('broadcast', flat=True)
+    )
+    if 'log' in broadcast_methods:
+        print('it has already been logged')
+    if 'email' in broadcast_methods:
+        send_email.apply_async(args=[instance.pk, 0])
+    if 'sms' in broadcast_methods:
+        print('not yet implemented')
+    if 'orion_alert' in broadcast_methods:
+        print('not yet implemented')