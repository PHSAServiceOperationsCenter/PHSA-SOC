"""
.. _settings

Django settings for p_soc_auto project.

Generated by 'django-admin startproject' using Django 2.0.7.

For more information on this file, see
https://docs.djangoproject.com/en/2.0/topics/settings/

For the full list of settings and their values, see
https://docs.djangoproject.com/en/2.0/ref/settings/

:module:     p_soc_auto.settings

:contact:    ali.rahmat@phsa.ca
:contact:    serban.teodorescu@phsa.ca

:copyright:

    Copyright 2018 Provincial Health Service Authority
    of British Columbia

"""

import os
from kombu import Queue, Exchange

# Build paths inside the project like this: os.path.join(BASE_DIR, ...)
BASE_DIR = os.path.dirname(os.path.dirname(os.path.abspath(__file__)))

# SECURITY WARNING: keep the secret key used in production secret!
SECRET_KEY = '5u7)@@#z0yr-$4q#enfc&20a6u6u-h1_nr^(z%fkqu3dx+y6ji'

# SECURITY WARNING: don't run with debug turned on in production!
DEBUG = True

ALLOWED_HOSTS = ['*', ]


# Application definition

INSTALLED_APPS = [
    'rules_engine.apps.RulesEngineConfig',
    'orion_integration.apps.OrionIntegrationConfig',
    'p_soc_auto_base.apps.PSocAutoBaseConfig',
    'ssl_cert_tracker.apps.SslCertificatesConfig',
<<<<<<< HEAD
    'dal',
    'dal_select2',
=======
    'notifications.apps.NotificationsConfig',
>>>>>>> dc098800
    'grappelli',
    'rangefilter',
    'django.contrib.admin',
    'django.contrib.admindocs',
    'django.contrib.auth',
    'django.contrib.contenttypes',
    'django.contrib.sessions',
    'django.contrib.messages',
    'django.contrib.staticfiles',
    # 'django_celery_results',
    'django_celery_beat',
]

MIDDLEWARE = [
    'django.middleware.security.SecurityMiddleware',
    'django.contrib.sessions.middleware.SessionMiddleware',
    'django.contrib.admindocs.middleware.XViewMiddleware',
    'django.middleware.common.CommonMiddleware',
    'django.middleware.csrf.CsrfViewMiddleware',
    'django.contrib.auth.middleware.AuthenticationMiddleware',
    'django.contrib.messages.middleware.MessageMiddleware',
    'django.middleware.clickjacking.XFrameOptionsMiddleware',
]

ROOT_URLCONF = 'p_soc_auto.urls'

TEMPLATES = [
    {
        'BACKEND': 'django.template.backends.django.DjangoTemplates',
        'DIRS': [],
        'APP_DIRS': True,
        'OPTIONS': {
            'context_processors': [
                'django.template.context_processors.debug',
                'django.template.context_processors.request',
                'django.contrib.auth.context_processors.auth',
                'django.contrib.messages.context_processors.messages',
            ],
        },
    },
]

WSGI_APPLICATION = 'p_soc_auto.wsgi.application'


# Database
# https://docs.djangoproject.com/en/2.0/ref/settings/#databases

DATABASES = {
    'default': {
        'ENGINE': 'django.db.backends.mysql',
        'NAME': 'phsa_database',
        'HOST': '',
        'PASSWORD': 'phsa_db_password',
        'USER': 'phsa_db_user',
    }
}


# Password validation
# https://docs.djangoproject.com/en/2.0/ref/settings/#auth-password-validators

AUTH_PASSWORD_VALIDATORS = [
    {
        'NAME': 'django.contrib.auth.password_validation.UserAttributeSimilarityValidator',
    },
    {
        'NAME': 'django.contrib.auth.password_validation.MinimumLengthValidator',
    },
    {
        'NAME': 'django.contrib.auth.password_validation.CommonPasswordValidator',
    },
    {
        'NAME': 'django.contrib.auth.password_validation.NumericPasswordValidator',
    },
]


# Internationalization
# https://docs.djangoproject.com/en/2.0/topics/i18n/

LANGUAGE_CODE = 'en-us'

TIME_ZONE = 'UTC'

USE_I18N = True

USE_L10N = True

USE_TZ = True


STATIC_ROOT = '/home/steodore/phsa/sbin/p_soc_auto/static/'
STATIC_URL = '/static/'

MEDIA_ROOT = '/home/steodore/phsa/sbin/p_soc_auto/media/'
MEDIA_URL = '/media/'

# orion logins
ORION_URL = 'https://orion.vch.ca:17778/SolarWinds/InformationService/v3/Json'
ORION_USER = 'CSTmonitor'
ORION_PASSWORD = 'phsa123'
ORION_VERIFY_SSL_CERT = False
ORION_TIMEOUT = (10.0, 22.0)
"""
:var ORION_TIMEOUT: the timeouts used by the `requests` module

    the values in the tuple are in seconds; the first value is the connection
    timeout, the second one is the read tiemout

"""

# celery settings
CELERY_BROKER_URL = 'amqp://guest:guest@localhost//'

CELERY_ACCEPT_CONTENT = ['json', 'pickle']
CELERY_RESULT_BACKEND = 'rpc://'
CELERY_TASK_SERIALIZER = 'json'

CELERY_QUEUES = (
    Queue('rules', Exchange('rules'), routing_key='rules'),
    Queue('orion', Exchange('orion'), routing_key='orion'),
    Queue('nmap', Exchange('nmap'), routing_key='nmap'),
    Queue('ssl', Exchange('ssl'), routing_key='ssl'),
    Queue('shared', Exchange('shared'), routing_key='shared')
)

CELERY_DEFAULT_QUEUE = 'shared'
CELERY_DEFAULT_EXCHANGE = 'shared'
CELERY_DEFAULT_ROUTING_KEY = 'shared'

# service users
RULES_ENGINE_SERVICE_USER = 'phsa_rules_user'

AJAX_LOOKUP_CHANNELS = {
    'fields': ('rules_engine.lookups', 'FieldNamesLookup')}<|MERGE_RESOLUTION|>--- conflicted
+++ resolved
@@ -45,12 +45,9 @@
     'orion_integration.apps.OrionIntegrationConfig',
     'p_soc_auto_base.apps.PSocAutoBaseConfig',
     'ssl_cert_tracker.apps.SslCertificatesConfig',
-<<<<<<< HEAD
+    'notifications.apps.NotificationsConfig',
     'dal',
     'dal_select2',
-=======
-    'notifications.apps.NotificationsConfig',
->>>>>>> dc098800
     'grappelli',
     'rangefilter',
     'django.contrib.admin',
