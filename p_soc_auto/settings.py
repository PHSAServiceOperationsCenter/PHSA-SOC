"""
.. _settings

Django settings for p_soc_auto project.

Generated by 'django-admin startproject' using Django 2.0.7.

For more information on this file, see
https://docs.djangoproject.com/en/2.0/topics/settings/

For the full list of settings and their values, see
https://docs.djangoproject.com/en/2.0/ref/settings/

:module:     p_soc_auto.settings

:contact:    ali.rahmat@phsa.ca
:contact:    serban.teodorescu@phsa.ca

:copyright:

    Copyright 2018 Provincial Health Service Authority
    of British Columbia

"""

import os
from kombu import Queue, Exchange


# Build paths inside the project like this: os.path.join(BASE_DIR, ...)
BASE_DIR = os.path.dirname(os.path.dirname(os.path.abspath(__file__)))

# SECURITY WARNING: keep the secret key used in production secret!
SECRET_KEY = '5u7)@@#z0yr-$4q#enfc&20a6u6u-h1_nr^(z%fkqu3dx+y6ji'

# SECURITY WARNING: don't run with debug turned on in production!
DEBUG = True

ALLOWED_HOSTS = ['*', ]


# Application definition

INSTALLED_APPS = [
    'rules_engine.apps.RulesEngineConfig',
    'orion_integration.apps.OrionIntegrationConfig',
    'p_soc_auto_base.apps.PSocAutoBaseConfig',
    'ssl_cert_tracker.apps.SslCertificatesConfig',
    'notifications.apps.NotificationsConfig',
    'dal',
    'dal_select2',
    'grappelli',
    'rangefilter',
    'django.contrib.admin',
    'django.contrib.admindocs',
    'django.contrib.auth',
    'django.contrib.contenttypes',
    'django.contrib.sessions',
    'django.contrib.messages',
    'django.contrib.staticfiles',
    # 'django_celery_results',
    'django_celery_beat',
]

MIDDLEWARE = [
    'django.middleware.security.SecurityMiddleware',
    'django.contrib.sessions.middleware.SessionMiddleware',
    'django.contrib.admindocs.middleware.XViewMiddleware',
    'django.middleware.common.CommonMiddleware',
    'django.middleware.csrf.CsrfViewMiddleware',
    'django.contrib.auth.middleware.AuthenticationMiddleware',
    'django.contrib.messages.middleware.MessageMiddleware',
    'django.middleware.clickjacking.XFrameOptionsMiddleware',
]

ROOT_URLCONF = 'p_soc_auto.urls'

TEMPLATES = [
    {
        'BACKEND': 'django.template.backends.django.DjangoTemplates',
        'DIRS': [],
        'APP_DIRS': True,
        'OPTIONS': {
            'context_processors': [
                'django.template.context_processors.debug',
                'django.template.context_processors.request',
                'django.contrib.auth.context_processors.auth',
                'django.contrib.messages.context_processors.messages',
            ],
        },
    },
]

WSGI_APPLICATION = 'p_soc_auto.wsgi.application'


# Database
# https://docs.djangoproject.com/en/2.0/ref/settings/#databases

DATABASES = {
    'default': {
        'ENGINE': 'django.db.backends.mysql',
        'NAME': 'phsa_database',
        'HOST': '',
        'PASSWORD': 'phsa_db_password',
        'USER': 'phsa_db_user',
    }
}


# Password validation
# https://docs.djangoproject.com/en/2.0/ref/settings/#auth-password-validators

AUTH_PASSWORD_VALIDATORS = [
    {
        'NAME': 'django.contrib.auth.password_validation.UserAttributeSimilarityValidator',
    },
    {
        'NAME': 'django.contrib.auth.password_validation.MinimumLengthValidator',
    },
    {
        'NAME': 'django.contrib.auth.password_validation.CommonPasswordValidator',
    },
    {
        'NAME': 'django.contrib.auth.password_validation.NumericPasswordValidator',
    },
]


# Internationalization
# https://docs.djangoproject.com/en/2.0/topics/i18n/

LANGUAGE_CODE = 'en-us'

TIME_ZONE = 'UTC'

USE_I18N = True

USE_L10N = True

USE_TZ = True


STATIC_ROOT = '/home/steodore/phsa/sbin/p_soc_auto/static/'
STATIC_URL = '/static/'

MEDIA_ROOT = '/home/steodore/phsa/sbin/p_soc_auto/media/'
MEDIA_URL = '/media/'

# orion logins
ORION_URL = 'https://orion.vch.ca:17778/SolarWinds/InformationService/v3/Json'
ORION_USER = 'CSTmonitor'
ORION_PASSWORD = 'phsa123'
ORION_VERIFY_SSL_CERT = False
ORION_TIMEOUT = (10.0, 22.0)
"""
:var ORION_TIMEOUT: the timeouts used by the `requests` module

    the values in the tuple are in seconds; the first value is the connection
    timeout, the second one is the read tiemout

"""

# celery settings
CELERY_BROKER_URL = 'amqp://guest:guest@localhost//'

CELERY_ACCEPT_CONTENT = ['json', 'pickle']
CELERY_RESULT_BACKEND = 'rpc://'
CELERY_TASK_SERIALIZER = 'json'

CELERY_QUEUES = (
    Queue('rules', Exchange('rules'), routing_key='rules'),
    Queue('orion', Exchange('orion'), routing_key='orion'),
    Queue('nmap', Exchange('nmap'), routing_key='nmap'),
    Queue('ssl', Exchange('ssl'), routing_key='ssl'),
    Queue('shared', Exchange('shared'), routing_key='shared')
)

CELERY_DEFAULT_QUEUE = 'shared'
CELERY_DEFAULT_EXCHANGE = 'shared'
CELERY_DEFAULT_ROUTING_KEY = 'shared'


# service users
RULES_ENGINE_SERVICE_USER = 'phsa_rules_user'
NOTIFICATIONS_SERVICE_USER = 'phsa_notifications_user'

AJAX_LOOKUP_CHANNELS = {
    'fields': ('rules_engine.lookups', 'FieldNamesLookup')}

# common email settings
<<<<<<< HEAD
EMAIL_BACKEND = 'django.core.mail.backends.filebased.EmailBackend'
EMAIL_FILE_PATH = '/tmp'
=======
EMAIL_BACKEND = 'django.core.mail.backends.smtp.EmailBackend'
EMAIL_HOST = "smtp.healthbc.org"  #'smtp.gmail.com'
>>>>>>> ab48e3a5
EMAIL_USE_TLS = True
EMAIL_USE_SSL = False
EMAIL_PORT = 587
EMAIL_HOST_USER = 'ali.rahmat@phsa.ca'
EMAIL_HOST_PASSWORD = 'XXXXXXXX'


#=========================================================================
# # email settings for gmail
# # these will not work from 10.1.80.0
# EMAIL_HOST = 'smtp.gmail.com'
# EMAIL_HOST_USER = 'phsadev@gmail.com'
# EMAIL_HOST_PASSWORD = 'gaukscylgzzlavva'
#=========================================================================

#=========================================================================
# # temporary email settings with the smtp relay
# # these will only work from IP addresses that have been white-listed
EMAIL_HOST = "smtp.healthbc.org"  # 'smtp.gmail.com'
EMAIL_HOST_USER = 'serban.teodorescu@phsa.ca'
EMAIL_HOST_PASSWORD = ''
#=========================================================================<|MERGE_RESOLUTION|>--- conflicted
+++ resolved
@@ -189,13 +189,9 @@
     'fields': ('rules_engine.lookups', 'FieldNamesLookup')}
 
 # common email settings
-<<<<<<< HEAD
 EMAIL_BACKEND = 'django.core.mail.backends.filebased.EmailBackend'
 EMAIL_FILE_PATH = '/tmp'
-=======
-EMAIL_BACKEND = 'django.core.mail.backends.smtp.EmailBackend'
 EMAIL_HOST = "smtp.healthbc.org"  #'smtp.gmail.com'
->>>>>>> ab48e3a5
 EMAIL_USE_TLS = True
 EMAIL_USE_SSL = False
 EMAIL_PORT = 587
