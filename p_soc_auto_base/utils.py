"""
.. _utils:

:module:    p_soc_auto.p_soc_auto_base.utils

:copyright:

    Copyright 2018 - 2019 Provincial Health Service Authority
    of British Columbia

:contact:    serban.teodorescu@phsa.ca

:update:    Nov. 7, 2019

This module contains utility `Python` classes and functions used by the
`Django` applications  of the :ref:`SOC Automation Server`.

"""
import datetime
import ipaddress
import logging
import socket
import time
import uuid

from django.apps import apps
from django.core.exceptions import FieldError
from django.conf import settings
from django.db.models import F, Value, TextField, URLField
from django.db.models.functions import Cast, Concat
from django.db.models.query import QuerySet
from django.urls import reverse
from django.urls.exceptions import NoReverseMatch
from django.utils import timezone

from ssl_cert_tracker.models import Subscription
from ssl_cert_tracker.lib import Email

LOGGER = logging.getLogger('django')


def get_absolute_admin_change_url(
        admin_view, obj_pk, obj_anchor_name=None, root_url=None):
    """
    build and return an absolute `URL` for a `Django admin change` page

    See `Reversing admin URLs
    <https://docs.djangoproject.com/en/2.2/ref/contrib/admin/#reversing-admin-urls>`__.

    :arg str admin_view: the name of the admin view
    :arg int obj_pk: the primary key of the object in the view
    :arg str obj_anchor_name: the string that should be placed inside
        an <a>$obj_anchor_name</a> `HTML` tag; default is `None` and
        in that case the function assumes that the HTML tag will be
        <a></a>

    :arg str root_url: an `URL` fragment to be placed before the
        `Django admin` object path

        It is supposed to look something like
        '<a href="http://server:port/'. If this argument is set to `None`,
        it will be populated from specific `Django` settings and the
        value returned by :meth:`socket.getfqdn`

    """
    if root_url is None:
        root_url = (
            f'<a href="{settings.SERVER_PROTO}://{socket.getfqdn()}:'
            f'{settings.SERVER_PORT}/')

    if obj_anchor_name is None:
        tail_url = '"></a>'
    else:
        tail_url = f'">{obj_anchor_name}</a>'

    try:
        admin_path = reverse(admin_view, args=(obj_pk,))
    except NoReverseMatch as err:
        return f'cannot resolve URL path for view {admin_view}. Error: {err}'

    return f'{root_url}{admin_path}{tail_url}'


def diagnose_network_problem(host_spec, port=0):
    """
    diagnose problems with network nodes.

    This function looks for:

    * host names that are not in DNS

      If the `host_spec` is not an `IP` address, this function will use
      :meth:`socket.getaddrinfo` to simulate opening a socket to the host.
      :meth:`socket.getaddrinfo` will fail if the host name is not in DNS.

    * host ip addresses that do not exist on the network

      if the `host_spec` is an `IP` address, the function uses
      :meth:`socket.gethostbyaddr` to verify that the host is on the network

    :arg str host_spec: the host name or IP address

    :arg int port: the port argument to use with :meth:`socket.getaddrinfo`,
        default is 0

    :returns: a tuple with an error code, and an explicit error message or
        a "can't find anything wrong" message
    :rtype: :class:`tuple`
    """
    try:
        ipaddress.ip_address(host_spec)
        try:
            socket.gethostbyaddr(host_spec)
        except Exception as err:  # pylint: disable=broad-except
            return (1, (f'\nhost {host_spec} does not exist,'
                        f' error {type(err)}: {str(err)}'))

    except ValueError:
        try:
            socket.getaddrinfo(host_spec, port)
        except Exception as err:  # pylint: disable=broad-except
            return (1, (f'host name {host_spec} not in DNS,'
                        f' error {type(err)}: {str(err)}'))

    return (0, f'found no network problems with host: {host_spec}')


class Timer():
    """
    `Context manager
    <https://docs.python.org/3/library/stdtypes.html#context-manager-types>`__
    class that provides timing functionality for evaluating the performance
    and/or response time of a `Python` `function
    <https://docs.python.org/3/library/stdtypes.html#functions>`__ or
    `method
    <https://docs.python.org/3/library/stdtypes.html#methods>`__
    """

    def __init__(
            self,
            description='method timing context manager', use_duration=True):
        """
        constructor for the :class:`Timer` class
        """
        self.description = description
        """
        provide a :class:`str` description for the context manager

        Default: 'method timing context manager'
        """

        self.start = None
        """the start time"""

        self.end = None
        """the end time"""

        self.elapsed = None
        """
        the time elapsed while executing the method or function invoked
        with the :class:`Timer` context manager

        This is a :class:`float` value expressed in seconds
        """

        self.use_duration = use_duration
        """
        use seconds or :class:`datetime.timedelta` objects for the timer

        Default (`True`) is to use :class:`datetime.timedelta` objects
        """

    def __enter__(self):
        """
        start the timer and expose the instance attributes to the outside
        world

        `return self` ensures that the :attr:`elapsed` instance attribute
        (as well as all the other instance attributes) will be available
        once the context manager goes out of scope.
        """
        self.start = time.perf_counter()
        return self

    def __exit__(self, type, value, traceback):
        """
        stop the timer and update the :attr:`elapsed` instance attribute

        'return False` ensures that exceptions raised within the context
        manager scope will propagate to the outside world.
        """
        self.end = time.perf_counter()
        self.elapsed = self.end - self.start
        if self.use_duration:
            self.elapsed = datetime.timedelta(seconds=self.elapsed)

        return False


class UnknownDataTargetError(Exception):
    """
    custom :exc:`Exception` class raised when the :func:`get_model` function
    cannot find the requested data model
    """


class DataTargetFieldsAttributeError(Exception):
    """
    custom :exc:`Exception` class raised when the
    :func:`get_queryset_values_keys` cannot find attribute :attr:`qs_fields`.
    """


def get_uuid():
    """
    provide default values for UUID fields

    :returns: an instance of :class:`uuid.UUID` that can  be used as a
              unique identifier
    """
    return uuid.uuid4()


def get_model(destination):
    """
    get a :class:`django.db.models.Model` object

    This function takes a :class:`str` argument and returns the matching
    :class:`django.db.models.Model` model if possible. We use this function
    because :class:`django.db.models.Model` objects cannot be ``JSON``
    serialized when `calling Celery tasks
    <https://docs.celeryproject.org/en/latest/userguide/calling.html#serializers>`_.
    Using this function, the workaround is

    .. code-block:: python

        from p_soc_auto_base.utils import get_model

        @shared_task
        def a_task(model_name_as_string):
            my_django_model = get_model(model_name_as_string)

            return do_something_with(my_django_model)

    :arg str destination: the 'app_name.model_name' string for a `model`

    :returns: the matching :class:`django.db.models.Model` model object

    :raises:

        :exc:`UnknownDataTargetError` if there is no matching model
        registered on the server

    """
    try:
        return apps.get_model(*destination.split('.'))
    except Exception as err:
        raise UnknownDataTargetError from err


def get_queryset_values_keys(model):
    """
    A :class:`Django queryset <django.db.models.query.QuerySet>` can have
    data fields (straight database fields) and calculated fields (the
    result of calculations performed at the database level, e.g. `Count` or
    `Sum` aggregated fields).
    If the `queryset` does have calculated fields, the names of these fields
    will be present in the :attr:`django.db.models.Model.qs_fields` attribute
    of the `model` on which the `queryset` is based.

    This function returns the :attr:`django.db.models.Model.qs_fields`
    attribute if it exists

    :returns: the :attr:`django.db.models.Model.qs_fields` :class:`list`

    :Note:

        These field names are for the `queryset`, **not for the
        `model` that is the source of the `queryset`**.

    :raises: :exc:`DataTargetFieldsAttributeError` if the `qs_fields`
        attribute is not present
    """
    if not hasattr(model, 'qs_fields'):
        raise DataTargetFieldsAttributeError(
            'model %s is missing the qs_fields attribute'
            % model._meta.model_name)

    return model.qs_fields


def url_annotate(queryset):
    """
    annotate each row in a :class:`Django queryset
    <django.db.models.query.QuerySet>` with the absolute path of the `URL` for
    the related :class:`Django admin <django.contrib.admin.ModelAdmin>` instance

    See `Reversing admin URLs
    <https://docs.djangoproject.com/en/2.2/ref/contrib/admin/#reversing-admin-urls>`_.

    Note that this fail if the `Django Admin Site
    <https://docs.djangoproject.com/en/2.2/ref/contrib/admin/#module-django.contrib.admin>`_
    is not enabled.

    This function uses the `Model _meta API
    <https://docs.djangoproject.com/en/2.2/ref/models/meta/#module-django.db.models.options>`_
    to extract the `name` of the `primary key` field, the `app_label` property,
    and the `model_name` property.
    It then uses the `Concat
    <https://docs.djangoproject.com/en/2.2/ref/models/database-functions/#concat>`_
    database function to calculate a field containing the value of the `URL`.

    :arg queryset: the :class:`<django.db.models.query.QuerySet>` object

    :returns: the queryset with an additional field named url

    :raises:

        :exc:`TypeError` if the argument is not a
        :class:`Django queryset <django.db.models.query.QuerySet>`

    """
    if not isinstance(queryset, QuerySet):
        raise TypeError(
            'bad type %s for object %s' % (type(queryset), queryset))

    obj_sample = queryset.model._meta

    return queryset.annotate(url_id=Cast(obj_sample.pk.name, TextField())).\
        annotate(url=Concat(
            Value(settings.SERVER_PROTO), Value('://'),
            Value(socket.getfqdn()),
            Value(':'), Value(settings.SERVER_PORT),
            Value('/admin/'),
            Value(obj_sample.app_label), Value(
                '/'), Value(obj_sample.model_name),
            Value('/'), F('url_id'), Value('/change/'),
            output_field=URLField()))


def details_url_annotate(
        queryset, app_path=None,
        model_path=None, param_name=None, param_lookup_name=None):
    """
    annotate each row in a `queryset` with an admin link to related records

    For example, we have a hosts and host events and host events linked via a
    :class:`Django Foreign Key
    <django.db.models.ForeignKey>` field. This function will annotate each row in
    the hosts `queryset` with the absolute `Django admin URL` to the related
    host events like below::

        http://10.2.50.35:8080/admin/citrus_borg/winlogevent/?source_host__host_name=bccss-t450s-02

    :arg queryset: the initial :class:`Django queryset
        <django.db.models.query.QuerySet>`

    :arg str app_path: the `app_label` for the model with the details.
        If ``None``, the `app_label` is picked from the `queryset` using the
        `Model _meta API
        <https://docs.djangoproject.com/en/2.2/ref/models/meta/#module-django.db.models.options>`_.
        This is only useful if the master and the details models are defined in the
        same `Django application`.

    :arg str model_path: the `model_name` property of the `Django model` with the
        details. If ``None``, it will be picked from the `queryset` using the
        `Model _meta API`. This, however, is of very little use, since there are
        very few realistic data models where the master and the details are in
        the same `Django model`.

    :arg str param_name: `Django lookup` key_name__field_name used to build the
        `param` part of the `URL`. If one considers the example above, this
        argument is 'source_host__host_name' which means that the events
        (the details) model has a foreign key named 'source_host' pointing to
        the hosts (master) model and the lookup will be applied against a
        field named 'host_name' in the later model.

    :arg str param_lookup_name: the name of the field that contains the `value`
        part of the `URL`. If one considers the example above, the value used
        in the filter is picked from the field containing the host_name.
    """
    if not isinstance(queryset, QuerySet):
        raise TypeError(
            'bad type %s for object %s' % (type(queryset), queryset))

    if param_name is None:
        raise ValueError(
            'cannot build URL parameters without a parameter name')

    if param_lookup_name is None:
        raise ValueError(
            'cannot build URL parameters without a parameter value')

    obj_sample = queryset.model._meta

    if app_path is None:
        app_path = obj_sample.app_label

    if model_path is None:
        model_path = obj_sample.model_name

    try:
        return queryset.annotate(details_url=Concat(
            Value(settings.SERVER_PROTO), Value('://'),
            Value(socket.getfqdn()),
            Value(':'), Value(settings.SERVER_PORT),
            Value('/admin/'),
            Value(app_path), Value(
                '/'), Value(model_path),
            Value('/?'), Value(param_name), Value('='), F(param_lookup_name),
            output_field=URLField()))
    except Exception as error:
        raise error


def remove_duplicates(sequence=None):
    """
    remove duplicates from a sequence

    We are not using the `set(list)` approach because that one only works with
    :class:`list <list>`. this approach will also work with :class:`strings <str>`.

    :arg sequence: the sequence that may be containing duplicates

    :returns: a :class:`list` with no duplicate items
    """
    class IterableError(Exception):
        """
        raise when the input is not, or cannot be cast to, an iterable
        """

        def __init__(self, sequence):
            message = (
                '%s of type %s is not, or cannot be cast to, a sequence' %
                (sequence, type(sequence)))

            super().__init__(message)

    if sequence is None:
        raise IterableError(sequence)

    if not isinstance(sequence, (str, list, tuple)):
        try:
            sequence = [sequence]
        except Exception:
            raise IterableError(sequence)

    no_dup_sequence = []
    _ = [no_dup_sequence.append(item)
         for item in sequence if item not in no_dup_sequence]

    return no_dup_sequence


def get_pk_list(queryset, pk_field_name='id'):
    """
    :returns: a :class:`list` with the primary key values from a
        :class:`Django queryset <django.db.models.query.QuerySet>`

    needed when invoking `celery tasks` without forcing the use of the `pickle`
    serializer:

    * if we pass around `model` instances, we must use `pickle` and that is a
      security problem

    * the proper pattern is to pass around primary keys (usually :class:`int`)
      which are `JSON` serializable and pulling the `model` instance from the
      database inside the `celery task`. Note that this will increase the number
      of database access calls considerably

    :arg queryset: the `queryset`
    :type queryset: :class:`django.db.models.query.QuerySet`

    :arg str pk_field_name: the name of the primary key field; in `Django` primary
        keys are by default using the name 'id'.

    """
    return list(queryset.values_list(pk_field_name, flat=True))


def _make_aware(datetime_input, use_timezone=timezone.utc, is_dst=False):
    """
    make sure that a :class:`datetime.datetime` object is `timezone aware
    <https://docs.python.org/3/library/datetime.html#module-datetime>`_

    :arg `datetime.datetime` datetime_input:

    :arg `django.utils.timezone` use_timezone: the timezone to use

    :arg bool is_dst: use `Daylight saving time
        <https://en.wikipedia.org/wiki/Daylight_saving_time>`_

    """
    if timezone.is_aware(datetime_input):
        return datetime_input

    return timezone.make_aware(
        datetime_input, timezone=use_timezone, is_dst=is_dst)


class MomentOfTime():
    """
    Utility class for calculating a `datetime.datetime` moment
    relative to another `datetime.datetime` moment (the reference
    moment) when a `datetime.timedelta` interval is provided.

    In most cases the reference moment is the value returned by the
    :meth:`datetime.dateime.now` method but sometimes we need something else.

    Note that this class uses the `django.utils.timezone
    <https://docs.djangoproject.com/en/2.2/ref/utils/#module-django.utils.timezone>`__
    module instead of the `Python datetime
    <https://docs.python.org/3/library/datetime.html#module-datetime>`_ module.
    Therefore, it should not be used outside `Django applications`.

    .. todo::

        This class is time zone aware but only operates with UTC. Do we
        need to make it work with other time zones and, particularly,
        with the time zone defined in the Dajngo settings?

    """
    @staticmethod
    def now(now):
        """
        `static method
        <https://docs.python.org/3/library/functions.html?highlight=staticmethod#staticmethod>`__
        for calculating the reference moment

        :arg `datetime.datetime` now: the reference moment; if ``None``, use the
            value returned by :meth:`django.utils.timezone.now`

        :raises: :exc:`TypeError` if it cannot create or return a
            :class:`datetime.datetime` moment
        """
        if now is None:
            now = timezone.now()

        if not isinstance(now, timezone.datetime):
            raise TypeError(
                'Invalid object type %s, was expecting datetime' % type(now))

        return now

    @staticmethod
    def time_delta(time_delta, **kw_time_delta):
        """
        `static method
        <https://docs.python.org/3/library/functions.html?highlight=staticmethod#staticmethod>`_
        for verifying or calculating a :class:`django.utils.timezone.timedelta`
        object

        :returns: a proper :class:`datetime.timedelta` object. if the time_delta argument
            is not provided, use the :class:`kw_time_delta dictionary <dict>` to
            create a :class:`datetime.timedelta` object

        :arg `datetime.timedelta` time_delta: if this argument is provided, the
            static method will return it untouched

        :arg dict kw_time_delta: a :class:`dict` suitable for creating a
            :class:`datetime.timedelta` object. See
            `<https://docs.python.org/3/library/datetime.html?highlight=timedelta#datetime.timedelta>`__.

        :raises:

            :exc:`TypeError` when it cannot return a :class:`datetime.timedelta`

        """

        if time_delta is None:
            try:
                time_delta = timezone.timedelta(**kw_time_delta)
            except TypeError as error:
                raise error

        if not isinstance(time_delta, timezone.timedelta):
            raise TypeError(
                'Invalid object type %s, was expecting timedelta'
                % type(time_delta))

        return time_delta

    @classmethod
    def past(cls, **moment):
        """
        `class method
        <https://docs.python.org/3/library/functions.html?highlight=classmethod#classmethod>`_
        that returns a moment in the past relative to the reference moment

        :arg dict moment: `keyword arguments
            <https://docs.python.org/3/tutorial/controlflow.html#keyword-arguments>`_
            with the following keys:

            :now: contains the reference moment; if not present, this method
                  will use the value returned by
                  :meth:`django.utils.timezone.now`.

            :time_delta: contains the `datetime.timedelta` interval used to
                calculate the moment in the past.

                If this key is not present, the method expects other keys
                as per
                `<https://docs.python.org/3/library/datetime.html?highlight=timedelta#datetime.timedelta>`__
                so that a `datetime.timedelta` interval can be calculated

        """
        return MomentOfTime.now(now=moment.pop('now', None)) \
            - MomentOfTime.time_delta(
                time_delta=moment.pop('time_delta', None), **moment)

    @classmethod
    def future(cls, **moment):
        """
        `class method
        <https://docs.python.org/3/library/functions.html?highlight=classmethod#classmethod>`_
        that returns a moment in the future relative to the reference moment

        See :meth:`past` for details.
        """
        return MomentOfTime.now(now=moment.pop('now', None)) \
            + MomentOfTime.time_delta(
                time_delta=moment.pop('time_delta', None), **moment)


def get_base_queryset(data_source, **base_filters):
    """
    :returns: a :class:`Django queryset <django.db.models.query.QuerySet>`
        associated with a :class:`Django model <django.db.models.Model>`

        If the filters optional arguments are provided, the `Django queryset`
        will be filtered accordingly

    :arg str data_source: a model name in the format 'app_label.model_name'
    :arg dict base_filters: optional arguments to be used for the `filter()
        <https://docs.djangoproject.com/en/2.2/ref/models/querysets/#filter>`_
        method of the `queryset`

        For example:

        .. ipython::

            In [1]: from p_soc_auto_base.utils import get_base_queryset

            In [2]: qs = get_base_queryset('citrus_borg.borgsite')

            In [3]: qs.values('site', 'enabled')
            Out[3]: <QuerySet [{'site': 'Squamish', 'enabled': False}, {'site': 'LGH', 'enabled': False}, {'site': 'Whistler', 'enabled': False}, {'site': 'Pemberton', 'enabled': False}, {'site': 'Bella Bella', 'enabled': False}, {'site': 'Bella Coola', 'enabled': False}, {'site': 'Sechelt', 'enabled': False}, {'site': 'Powell River', 'enabled': False}, {'site': 'over the rainbow', 'enabled': True}, {'site': 'Bella Bella-wifi', 'enabled': False}, {'site': 'Bella Coola-wifi', 'enabled': False}, {'site': 'Whistler-wifi', 'enabled': False}, {'site': 'Pemberton-wifi', 'enabled': False}, {'site': 'LGH-wifi', 'enabled': False}, {'site': 'Squamish-wifi', 'enabled': False}]>

            In [4]: qs = get_base_queryset('citrus_borg.borgsite', enabled=True)

            In [5]: qs.values('site', 'enabled')
            Out[5]: <QuerySet [{'site': 'over the rainbow', 'enabled': True}]>

            In [6]:


    :raises:

        :exc:`LookupError` if the model cannot be found

            either the app_label is not present in the INSTALLED_APPS section
            in the settings, or the model doesn't exist in the app

        :exc:`django.core.exceptions.FieldError` if there are invalid filter
            specifications in the base_filters optional arguments
    """
    try:
        model = apps.get_model(data_source)
    except LookupError as error:
        raise error

    queryset = model.objects.all()

    if base_filters:
        try:
            queryset = queryset.filter(**base_filters)
        except FieldError as error:
            raise error

    return queryset


def get_subscription(subscription):
    """
    :returns: a :class:`ssl_cert_tracker.models.Subscription` instance

    :arg str subscription: the subscription value
        Note that this value is case-sensitive

    .. todo::

        Use `filter(subscription__iexact=subscription).get()` to avoid the case
        sensitive requirement

    :raises: :exc:`Exception` if the
        :class:`ssl_cert_tracker.models.Subscription` instance cannot be found

    .. todo::

        Change the error catching to use a
        :exc:`djang.db.core.exceptions.ObjectDoesNotExist` exception.
    """
    try:
        return Subscription.objects.\
            get(subscription=subscription)
    except Exception as error:
        raise error


def borgs_are_hailing(
        data, subscription, logger=LOGGER, add_csv=True, **extra_context):
    """
    use the :class:`ssl_cert_tracker.lib.Email` class to prepare and send an
    email from the :ref:`SOC Automation Server`

    :arg data: a :class:`Django queryset <django.db.models.query.QuerySet>`

    :arg str subscription: the key for retrieving the :class:`Subscription
        <ssl_cert_tracker.models.Subscription>` instance that will be used
        for rendering and addressing the email

        The :class:`Subscription <ssl_cert_tracker.models.Subscription>`
        instance must contain a descriptor for the `queryset` fields that
        will be rendered in the email.

        The :class:`Subscription <ssl_cert_tracker.models.Subscription>`
        instance must contain the name and location of the template that
        will be used to render the email.

    :arg bool add_csv: attach a csv file with the contents of the `data`
        argument to the email; default is `True`

    :arg LOGGER: a logging handle
    :type LOGGER: :class:`logging.Logger`

    :arg dict extra_context: optional arguments with additional data to be
<<<<<<< HEAD
        rendered in the email
=======
        rendered in the email.
>>>>>>> 375473b7

    :raises: :exc:`Exception` if the email cannot be rendered or if the email
        cannot be sent

<<<<<<< HEAD
        We are using the generic :class:`exceptions <Exception>` because this
=======
        We are using generic :class:`exceptions <Exception>` because this
>>>>>>> 375473b7
        function is almost always invoked from a `Celery task
        <https://docs.celeryproject.org/en/latest/userguide/tasks.html>`_ and
        `Celery` will do all the error handling work if needed.

        .. todo::

            We need a custom error for rendering the email and an SMTP related
            error for sending the email.
    """
    try:
        email_alert = Email(
            data=data, subscription_obj=subscription, logger=logger,
            add_csv=add_csv, **extra_context)
    except Exception as error:  # pylint: disable=broad-except
        logger.error('cannot initialize email object: %s', str(error))
        raise error

    try:
        return email_alert.send()
    except Exception as error:
        logger.error(str(error))
        raise error<|MERGE_RESOLUTION|>--- conflicted
+++ resolved
@@ -734,20 +734,12 @@
     :type LOGGER: :class:`logging.Logger`
 
     :arg dict extra_context: optional arguments with additional data to be
-<<<<<<< HEAD
         rendered in the email
-=======
-        rendered in the email.
->>>>>>> 375473b7
 
     :raises: :exc:`Exception` if the email cannot be rendered or if the email
         cannot be sent
 
-<<<<<<< HEAD
         We are using the generic :class:`exceptions <Exception>` because this
-=======
-        We are using generic :class:`exceptions <Exception>` because this
->>>>>>> 375473b7
         function is almost always invoked from a `Celery task
         <https://docs.celeryproject.org/en/latest/userguide/tasks.html>`_ and
         `Celery` will do all the error handling work if needed.
