"""
.. _admin:

django admin for the rules_engine app

:module:    p_soc_auto.rules_engine.admin

:copyright:

    Copyright 2018 Provincial Health Service Authority
    of British Columbia

:contact:    serban.teodorescu@phsa.ca

:updated:    sep. 18, 2018
"""
from django.contrib import admin
from django.contrib.auth import get_user_model
from django.contrib.contenttypes.models import ContentType

from notifications.models import NotificationType, NotificationLevel
from p_soc_auto_base.admin import BaseAdmin

from .forms import RuleAppliesForm
from .models import (
<<<<<<< HEAD
    RuleDemoData, IntervalRule, RuleApplies, ExpirationRule, RegexRule,
)
from .forms import RuleAppliesForm
=======
    TinDataForRuleDemos, IntervalRule, RuleApplies, ExpirationRule,
    NotificationEventForRuleDemo, RegexRule)
>>>>>>> 1a84fae9


class RulesEngineBaseAdmin(BaseAdmin, admin.ModelAdmin):
    """
    base admin class for this application
    """

    def formfield_for_foreignkey(self, db_field, request, **kwargs):
        """
        overload
        admin.ModelAdmin.formfield_for_foreignkey(
            self, db_field, request, **kwargs)
        """
        if db_field.name in ['created_by', 'updated_by', ]:
            kwargs['queryset'] = get_user_model().objects.\
                filter(username=request.user.username)
            kwargs['initial'] = kwargs['queryset'].get()

        if db_field.name in ['content_type', ]:
            kwargs['queryset'] = ContentType.objects.\
                filter(app_label__in=[
                    'orion_integration', 'rules_engine', 'ssl_cert_tracker',
                    'notifications'])

        if db_field.name in ['notification_type', ]:
            kwargs['queryset'] = NotificationType.objects.\
                filter(enabled=True)
            kwargs['initial'] = kwargs['queryset'].filter(is_default=True).\
                first()

        if db_field.name in ['notification_level', ]:
            kwargs['queryset'] = NotificationLevel.objects.\
                filter(enabled=True)
            kwargs['initial'] = kwargs['queryset'].filter(is_default=True).\
                first()

        return super().formfield_for_foreignkey(db_field, request, **kwargs)

    def add_view(self, request, form_url='', extra_context=None):
        """
        overload to populate the user fields from the request object
        """
        data = request.GET.copy()
        data['created_by'] = request.user
        data['updated_by'] = request.user
        request.GET = data

        return super().add_view(
            request, form_url=form_url, extra_context=extra_context)

    def change_view(self, request, object_id, form_url='', extra_context=None):
        """
        overload to populate updated_by from the request object
        """
        data = request.GET.copy()
        data['updated_by'] = request.user
        request.GET = data

        return super().change_view(
            request, object_id, form_url=form_url, extra_context=extra_context)

    def get_readonly_fields(self, request, obj=None):
        """
        overload to make sure that some fields are always readonly
        """
        if obj is not None:
            return self.readonly_fields + \
                ('created_by', 'created_on', 'updated_on')

        return self.readonly_fields


class RuleAppliesInlineAdmin(admin.TabularInline):
    """
    inline form for rule_applies manytomany
    """
    form = RuleAppliesForm
    model = RuleApplies
    fields = ('enabled', 'content_type',
              'field_name', 'get_current_field_name',
              'second_field_name', 'get_current_second_field_name',
              'updated_by',)
    readonly_fields = ('get_current_field_name',
                       'get_current_second_field_name',)
    extra = 0
    max_num = 0
    show_change_link = True

    def get_current_field_name(self, obj):
        return obj.field_name
    get_current_field_name.short_description = 'current value for field name'

    def get_current_second_field_name(self, obj):
        return obj.second_field_name
    get_current_second_field_name.short_description = \
        'current value for second field name'

    def formfield_for_foreignkey(self, db_field, request, **kwargs):
        """
        overload
        admin.ModelAdmin.formfield_for_foreignkey(
            self, db_field, request, **kwargs)
        """
        if db_field.name in ['created_by', 'updated_by', ]:
            kwargs['queryset'] = get_user_model().objects.\
                filter(username=request.user.username)
            kwargs['initial'] = kwargs['queryset'].get()

        if db_field.name in ['content_type', ]:
            kwargs['queryset'] = ContentType.objects.\
                filter(app_label__in=[
                    'orion_integration', 'rules_engine', 'ssl_cert_tracker',
                    'notifications'])

        return super().formfield_for_foreignkey(db_field, request, **kwargs)


@admin.register(RuleDemoData)
class RuleDemoDataAdmin(admin.ModelAdmin):
    """
    admin class for the demo data model
    """
    list_display = ('data_name', 'data_datetime_1', 'data_number_1',
                    'data_string_1', 'data_datetime_2', 'data_number_2',
                    'data_string_2', 'created_by',
                    'updated_by', 'created_on', 'updated_on')
    list_editable = ('data_datetime_1', 'data_number_1',
                     'data_string_1', 'data_datetime_2', 'data_number_2',
                     'data_string_2')
    search_fields = ['data_name', ]


@admin.register(IntervalRule)
class IntervalRuleAdmin(RulesEngineBaseAdmin, admin.ModelAdmin):
    """
    admin class for creating interval based rules
    """
    list_display = ('rule', 'min_val', 'interval',
                    'notification_type', 'notification_level', 'created_by',
                    'updated_by', 'created_on', 'updated_on')
    list_editable = ('min_val', 'interval',
                     'notification_type', 'notification_level',)
    search_fields = ['rule', ]

    inlines = [RuleAppliesInlineAdmin, ]


@admin.register(ExpirationRule)
class ExpirationRuleAdmin(RulesEngineBaseAdmin, admin.ModelAdmin):
    """
    admin class for creating expiration based rules
    """
    list_display = ('rule', 'grace_period',
                    'notification_type', 'notification_level', 'created_by',
                    'updated_by', 'created_on', 'updated_on')
    list_editable = ('grace_period',
                     'notification_type', 'notification_level',)
    search_fields = ['rule', ]

    inlines = [RuleAppliesInlineAdmin, ]


@admin.register(RuleApplies)
class RuleAppliesAdmin(RulesEngineBaseAdmin, admin.ModelAdmin):
    """
    admin class fro linking rules to objects
    """
    form = RuleAppliesForm

    readonly_fields = ('get_current_field_name',
                       'get_current_second_field_name',
                       'created_on', 'updated_on')
    list_display_links = ('id',)
    list_display = ('id', 'rule', 'content_type', 'field_name',
                    'second_field_name', 'created_by',
                    'created_on', 'updated_by', 'updated_on')
    list_editable = ('rule', 'content_type',)

    def get_current_field_name(self, obj):
        return obj.field_name
    get_current_field_name.short_description = 'current value for field name'

    def get_current_second_field_name(self, obj):
        return obj.second_field_name
    get_current_second_field_name.short_description = \
        'current value for second field name'


@admin.register(RegexRule)
class RegexRuleAdmin(RulesEngineBaseAdmin, admin.ModelAdmin):
    list_display = ('rule', 'match_string', 'created_by',
                    'notification_type', 'notification_level',
                    'updated_by', 'created_on', 'updated_on')
    list_editable = ('match_string',
                     'notification_type', 'notification_level',)
    search_fields = ['rule', ]

    inlines = [RuleAppliesInlineAdmin, ]<|MERGE_RESOLUTION|>--- conflicted
+++ resolved
@@ -23,14 +23,8 @@
 
 from .forms import RuleAppliesForm
 from .models import (
-<<<<<<< HEAD
-    RuleDemoData, IntervalRule, RuleApplies, ExpirationRule, RegexRule,
-)
-from .forms import RuleAppliesForm
-=======
     TinDataForRuleDemos, IntervalRule, RuleApplies, ExpirationRule,
     NotificationEventForRuleDemo, RegexRule)
->>>>>>> 1a84fae9
 
 
 class RulesEngineBaseAdmin(BaseAdmin, admin.ModelAdmin):
@@ -148,8 +142,8 @@
         return super().formfield_for_foreignkey(db_field, request, **kwargs)
 
 
-@admin.register(RuleDemoData)
-class RuleDemoDataAdmin(admin.ModelAdmin):
+@admin.register(TinDataForRuleDemos)
+class TinDataAdmin(admin.ModelAdmin):
     """
     admin class for the demo data model
     """
@@ -219,6 +213,12 @@
         'current value for second field name'
 
 
+@admin.register(NotificationEventForRuleDemo)
+class NotificationEventForRuleDemoAdmin(admin.ModelAdmin):
+    list_display = ('notification', 'notification_level', 'notification_type',
+                    'notification_args')
+
+
 @admin.register(RegexRule)
 class RegexRuleAdmin(RulesEngineBaseAdmin, admin.ModelAdmin):
     list_display = ('rule', 'match_string', 'created_by',
