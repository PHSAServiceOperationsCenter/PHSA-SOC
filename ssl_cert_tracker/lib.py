"""
.. _ssl_lib:

:ref:`SSL Certificate Tracker Application` Library
--------------------------------------------------

This module contains classes and functions used by other modules in the
application.

:module:    ssl_certificates.lib

:copyright:

    Copyright 2018 - 2019 Provincial Health Service Authority
    of British Columbia

:contact:    serban.teodorescu@phsa.ca

:updated:    Oct. 30, 2018

"""
from enum import Enum
from logging import getLogger
from smtplib import SMTPConnectError
import socket

from django.apps import apps
from django.conf import settings
from django.db.models import (
    Case, When, CharField, BigIntegerField, Value, F, Func, TextField,
)
from django.db.models.functions import Now, Cast, Concat
from django.utils import timezone
from djqscsv import write_csv
from templated_email import get_templated_mail

from citrus_borg.dynamic_preferences_registry import get_preference


LOG = getLogger('ssl_cert_tracker')
"""
fall-back :class:`logging.Logger` object

If any class or function needs a :class:`logging.Logger` object and if one is
**not** provided by the caller, then this :class:`logging.Logger` object will be
used.
"""


class State(Enum):
    """
    Enumeration class for state control attributes
    """
    VALID = 'valid'
    EXPIRED = 'expired'
    NOT_YET_VALID = 'not yet valid'


CASE_EXPIRED = When(not_after__lt=timezone.now(), then=Value(State.EXPIRED))
"""
a representation of an SQL WHEN snippet using :class:`django.db.models.When`

See `Django Conditional Expressions <https://docs.djangoproject.com/en/2.2/ref/models/conditional-expressions/#conditional-expressions>`__
for detail about :class:`django.db.models.Case` and :class:`django.db.models.When`.

In this particular case, if the value of
:attr:`ssl_cert_tracker.models.SslCertificate.not_after` is less than the current
moment, the `SSL` certificate is expired.
"""


CASE_NOT_YET_VALID = When(not_before__gt=timezone.now(),
                          then=Value(State.NOT_YET_VALID))
"""
a representation of an SQL WHEN snippet using :class:`django.db.models.When`

See `Django Conditional Expressions
<https://docs.djangoproject.com/en/2.2/ref/models/conditional-expressions/#conditional-expressions>`__
for detail about :class:`django.db.models.Case` and :class:`django.db.models.When`.

In this particular case, if the value of
:attr:`ssl_cert_tracker.models.SslCertificate.not_before` is greater than the
current moment, the `SSL` certificate is not yet valid.
"""

STATE_FIELD = Case(
    CASE_EXPIRED, CASE_NOT_YET_VALID, default=Value(State.VALID),
    output_field=CharField())
"""
a representation of an SQL CASE snippet using the SQL WHEN snippets from above

See `Django Conditional Expressions
<https://docs.djangoproject.com/en/2.2/ref/models/conditional-expressions/#conditional-expressions>`__
for detail about :class:`django.db.models.When` and :class:`django.db.models.When`.

In this particular case, we are tracking the `STATE` of the
:class:`ssl_cert_tracker.models.SslCertificate` instance with regards to validity
and expiration dates. The possible cases are:

* :attr:`State.NOT_YET_VALID` (not yet valid)

* :attr:`State.VALID` (the default state)

* :attr:`State.EXPIRED`

"""


class DateDiff(Func):  # pylint: disable=abstract-method
    """
    Subclass of the `Django` :class:`django.db.models.Func` class; used as a
    wrapper for the `MariaDB` `DATEDIFF()
    <https://mariadb.com/kb/en/library/datediff/>`__

    See `Func() expressions
    <https://docs.djangoproject.com/en/2.2/ref/models/expressions/#func-expressions>`__
    in the `Django` docs for more details about wrappers for functions provided
    by the database server.

    We are using the database function for `date` arithmetic in order to avoid
    conversion errors that cannot be caught and handled at the `Django` level.

    For some un-blessed reason, the `DATEDIFF()` function returns  a string.
    If one wants to use the values returned by `DATEDIFF()` for sorting, one
    will have to worry about the sort order between `strings` and `numbers`.
    """
    function = 'DATEDIFF'
    output_field = CharField()


def is_not_trusted(app_label='ssl_cert_tracker', model_name='sslcertificate'):
    """
    :returns:

        a :class:`django.db.models.query.QuerySet` based on the
        :class:`ssl_cert_tracker.models.SslCertificate` filtered on the
        `untrusted` state of each `SSL` certificate in
        the :class:`django.db.models.query.QuerySet`

        The :class:`django.db.models.query.QuerySet` will include a calculated
        field that highlights the `untrusted` state of each `SSL` certificate.

        Observe the  `annotated
        <https://docs.djangoproject.com/en/2.2/ref/models/querysets/#annotate>`__
        `alert_body` field used as an argument for the
        :meth:`django.db.models.query.QuerySet.annotate` method of the
        :class:`django.db.models.query.QuerySet`.

    :rtype: :class:`django.db.models.query.QuerySet`

    The arguments for this function have not been hard-coded because we want to
    be able to reuse the function even if :mod:`ssl_cert_tracker.models` changes.

    :arg str app_label:

    :arg str model_name:

    """
    return get_ssl_base_queryset(app_label, model_name).\
        filter(issuer__is_trusted=False).\
        annotate(alert_body=Value('Untrusted SSL Certificate',
                                  output_field=TextField()))


def get_base_queryset(app_label, model_name, url_annotate=True):
    """
    get the initial :class:`django.db.models.query.QuerySet`; also `annotate
    <https://docs.djangoproject.com/en/2.2/ref/models/querysets/#annotate>`__ it
    with the absolute path of the `URL` for
    the related :class:`Django admin <django.contrib.admin.ModelAdmin>` instance
    in a calculated field named `url` if required


    See `Reversing admin URLs
    <https://docs.djangoproject.com/en/2.2/ref/contrib/admin/#reversing-admin-urls>`_.

    Note that this fail if the `Django Admin Site
    <https://docs.djangoproject.com/en/2.2/ref/contrib/admin/#module-django.contrib.admin>`_
    is not enabled.


    :arg str app_label:

    :arg str model_name:

    :arg bool url_annonate:

    .. todo::

        This is duplicate code. Replace this with
        :func:`p_soc_auto_base.utils.get_base_queryset` and
        :func:`p_soc_auto_base.utils.url_annotate`.
    """
    queryset = apps.get_model(app_label,
                              model_name).objects.filter(enabled=True)

    if url_annotate:
        queryset = queryset.annotate(url_id=Cast('id', TextField())).\
            annotate(url=Concat(
                Value(settings.SERVER_PROTO), Value('://'),
                Value(socket.getfqdn()),
                Value(':'), Value(settings.SERVER_PORT),
                Value('/admin/'),
                Value(app_label), Value('/'), Value(model_name),
                Value('/'), F('url_id'), Value('/change/'),
                output_field=TextField()))

    return queryset


def get_ssl_base_queryset(
        app_label, model_name, url_annotate=True, issuer_url_annotate=True):
    """
    :returns:

        a :class:`django.db.models.query.QuerySet` based on the
        :class:`ssl_cert_tracker.models.SslCertificate` and `annotated
        <https://docs.djangoproject.com/en/2.2/ref/models/querysets/#annotate>`__
        with the absolute path of the `URL` for the
        :class:`Django admin <django.contrib.admin.ModelAdmin>` instance based on
        the related entry in :class:`ssl_cert_tracker.models.SslCertificateIssuer`

        The annotation is present in a field named `url_issuer`.

    This function cannot be abstracted to generate annotations for one or more
    foreign key fields  because the `annotation` names cannot be passed as
    variables

    :arg str app_label:

    :arg str model_name:

    :arg bool url_annotate:

    :arg bool issuer_url_annotate:

    """
    queryset = get_base_queryset(app_label, model_name, url_annotate)
    if issuer_url_annotate \
            and app_label in ['ssl_cert_tracker'] \
            and model_name in ['sslcertificate']:
        queryset = queryset.\
            annotate(url_issuer_id=Cast('issuer__id', TextField())).\
            annotate(url_issuer=Concat(
                Value(settings.SERVER_PROTO), Value('://'),
                Value(socket.getfqdn()),
                Value(':'), Value(settings.SERVER_PORT),
                Value('/admin/'),
                Value(app_label), Value('/sslcertificateissuer/'),
                F('url_issuer_id'), Value('/change/'),
                output_field=TextField()))

    return queryset


def expires_in(app_label='ssl_cert_tracker', model_name='sslcertificate',
               lt_days=None, logger=None):
    """
    :returns:

        a :class:`django.db.models.query.QuerySet` based on the
        :class:`ssl_cert_tracker.models.SslCertificate`

        The :class:`django.db.models.query.QuerySet` returned by this function is:

        * `filtered
          <https://docs.djangoproject.com/en/2.2/ref/models/querysets/#filter>`__
          to show only the :attr:`State.VALID` `SSL` certificates

        * optionally `filtered
          <https://docs.djangoproject.com/en/2.2/ref/models/querysets/#filter>`__
          for the interval before the `SSL` certificates will expire

          Note that the parameter for this filter is measured in `days` and
          cannot be smaller than 2.

          If this `filter
          <https://docs.djangoproject.com/en/2.2/ref/models/querysets/#filter>`__
          is applied, the :class:`django.db.models.query.QuerySet` will be
          `annotated
          <https://docs.djangoproject.com/en/2.2/ref/models/querysets/#annotate>`__
          with the value of the parameter in a field named `expires_in_less_than`,
          and with a field named `alert_body` that contains a corresponding
          alert message

        * `annotated
          <https://docs.djangoproject.com/en/2.2/ref/models/querysets/#annotate>`__
          with the :attr:`STATE_FIELD` in a field named `state`, and a
          :class:`django.db.models.BigIntegerField` field named `expires_in_x_days`

        * ordered ascending on the `expires_in_x_days` field

    :arg str app_label:

    :arg str model_name:

    :arg int lt_days:

        filter by the number of days remaining until the `SSL` certificate
        expires

        If less than 2, set to 2.

    :arg `logging.Logger` logger: the :class:`logging.Logger` object

    """
    if logger is None:
        logger = LOG

    if lt_days and lt_days < 2:
        logger.warning('expiring in less than 2 days is not supported.'
                       ' resetting lt_days=%s to 2', lt_days)
        lt_days = 2

    queryset = get_ssl_base_queryset(app_label, model_name).\
        annotate(state=STATE_FIELD).filter(state=State.VALID).\
        annotate(mysql_now=Now()).\
        annotate(expires_in=DateDiff(F('not_after'), F('mysql_now'))).\
        annotate(expires_in_x_days=Cast('expires_in', BigIntegerField()))

    if lt_days:
        queryset = queryset.\
            annotate(expires_in_less_than=Value(lt_days, BigIntegerField())).\
            annotate(expires_in_less_than_cast=Cast(
                'expires_in_less_than', CharField())).\
            annotate(alert_body=Concat(
                Value(
                    'SSL Certificate will expire in less than ', TextField()),
                F('expires_in_less_than_cast'),
                Value(' days', TextField()), output_field=TextField())).\
            filter(expires_in_x_days__lt=lt_days)

    queryset = queryset.order_by('expires_in_x_days')

    return queryset


def has_expired(app_label='ssl_cert_tracker', model_name='sslcertificate'):
    """
    :returns:

        a :class:`django.db.models.query.QuerySet` based on the
        :class:`ssl_cert_tracker.models.SslCertificate`

        The :class:`django.db.models.query.QuerySet` returned by this function is:

        * `filtered
          <https://docs.djangoproject.com/en/2.2/ref/models/querysets/#filter>`__
          to show only the :attr:`State.EXPIRED` `SSL` certificates

        * `annotated
          <https://docs.djangoproject.com/en/2.2/ref/models/querysets/#annotate>`__
          with the :attr:`STATE_FIELD` in a field named `state`, and a
          :class:`django.db.models.BigIntegerField` field named
          `has_expired_x_days_ago`

        * ordered descending on the `has_expired_x_days_ago` field

    :arg str app_label:

    :arg str model_name:

    :arg `logging.Logger` logger: the :class:`logging.Logger` object

    """
    queryset = get_ssl_base_queryset(app_label, model_name).\
        annotate(state=STATE_FIELD).filter(state=State.EXPIRED).\
        annotate(mysql_now=Now()).\
        annotate(has_expired_x_days_ago=DateDiff(F('mysql_now'),
                                                 F('not_after'))).\
        annotate(has_expired_x_days_ago_cast=Cast('has_expired_x_days_ago',
                                                  CharField())).\
        annotate(alert_body=Concat(
            Value('SSL Certificate has expired ', TextField()),
            F('has_expired_x_days_ago_cast'),
            Value(' days ago', TextField()), output_field=TextField())).\
        order_by('-has_expired_x_days_ago')

    return queryset


def is_not_yet_valid(
        app_label='ssl_cert_tracker', model_name='sslcertificate'):
    """
    :returns:

        a :class:`django.db.models.query.QuerySet` based on the
        :class:`ssl_cert_tracker.models.SslCertificate`

        The :class:`django.db.models.query.QuerySet` returned by this function is:

        * `filtered
          <https://docs.djangoproject.com/en/2.2/ref/models/querysets/#filter>`__
          to show only the :attr:`State.NOT_YET_VALID` `SSL` certificates

        * `annotated
          <https://docs.djangoproject.com/en/2.2/ref/models/querysets/#annotate>`__
          with the :attr:`STATE_FIELD` in a field named `state`, and a
          :class:`django.db.models.BigIntegerField` field named
          'will_become_valid_in_x_days'

        * ordered descending on the 'will_become_valid_in_x_days' field

    :arg str app_label:

    :arg str model_name:

    :arg `logging.Logger` logger: the :class:`logging.Logger` object

    """
    queryset = get_ssl_base_queryset(app_label, model_name).\
        annotate(state=STATE_FIELD).filter(state=State.NOT_YET_VALID).\
        annotate(mysql_now=Now()).\
        annotate(will_become_valid_in_x_days=DateDiff(
            F('not_before'), F('mysql_now'))).\
        annotate(will_become_valid_in_x_days_cast=Cast(
            'will_become_valid_in_x_days', CharField())).\
        annotate(alert_body=Concat(
            Value('SSL Certificate will become valid in ', TextField()),
            F('will_become_valid_in_x_days_cast'),
            Value(' days', TextField()), output_field=TextField())).\
        order_by('-will_become_valid_in_x_days')

    return queryset


class NoDataEmailError(Exception):
    """
    Custom :exc:`Exception` class

    Raise this exception if one tries to create an instance of :class:`Email`
    with a :attr:`Email.data` attribute of :class:`NoneType` (:attr:`data` is ``None``).

    The expectation is that :attr:`Email.data` is a
    :class:`django.db.models.query.QuerySet` and the :class:`Email` class can handle
    empty `QuerySet` objects. This exception prevents invoking the :class:`Email`
    class without a `data` argument in the constructor.
    """


class NoSubscriptionEmailError(Exception):
    """
    Custom :exc:`Exception` class

    Raise this exception if one tries to create an instance of :class:`Email`
    without specifying the `subscription` key for a :class:`Subscription
    <ssl_cert_tracker.models.Subscription>` instance.
    """


class Email():  # pylint: disable=too-few-public-methods, too-many-instance-attributes
    """
    Subclass of :class:`django.core.mail.EmailMultiAlternatives`; (see `Sending
    alternative content types
    <https://docs.djangoproject.com/en/2.2/topics/email/#sending-alternative-content-types>`_
    under the `EmailMessage class
    <https://docs.djangoproject.com/en/2.2/topics/email/#the-emailmessage-class>`_
    in the Django docs about `Sending email
    <https://docs.djangoproject.com/en/2.2/topics/email/#module-django.core.mail>`_)

    This class allows for using `Django templates
    <https://docs.djangoproject.com/en/2.2/ref/templates/language/>`_ when
    creating multi-part (text and html) email messages by way of the
    `django-templated-email
    <https://github.com/vintasoftware/django-templated-email>`_ package.

    The class assumes that all email messages are based on tabular data coming
    from the database and they also contain some metadata to make the
    message easier to understand.
    Both the data and the metadata are plugged into a `Django template` using
    a `context
    <https://docs.djangoproject.com/en/2.2/ref/templates/api/#rendering-a-context>`_.

    See :ref:`Email template sample` for an example of a `Django template`
    to be plugged into an instance of this class
    """

    def _debug_init(self):
        """
        dump all the info about the email before actually creating the
        email object
        """
        self._debug_logger.debug('headers: %s', self.headers)
        if self.prepared_data:
            self._debug_logger.debug('data sample: %s', self.prepared_data[0])
        else:
            self._debug_logger.debug('no data')

        context_for_log = dict(self.context)
        context_for_log.pop('headers', None)
        context_for_log.pop('data', None)

        self._debug_logger.debug('context: %s', context_for_log)

    def _get_headers_with_titles(self):
        """
        prepares the headers for the columns that will be rendered in the email
        message body

        This method will infer the column names from the field names stored
        under the :attr:`ssl_cert_tracker.models.Subscription.headers` field.
        The method assumes that the field names in the :attr:`headers
        <ssl_cert_tracker.models.Subscription.headers>` field will match field
        names in the :attr:`Email.data`
        :class:`queryset <django.db.models.query.QuerySet>`.

        In most cases the field names in a `queryset` are the same as the
        fields in the :class:`django.db.models.Model` that was used to
        construct it. Such fields have a :attr:`verbose_name` attribute that
        is used to provide human readable names for the fields. We retrieve
        the :attr:`verbose_name` for each field using the `Model _meta API
        <https://docs.djangoproject.com/en/2.2/ref/models/meta/#module-django.db.models.options>`_.

        Some field names in the `queryset` will contain one or more occurrences
        of the "__" substring. In this case, the field represents a
        relationship and the relevant `verbose_name` attribute is present in
        a different model. Under the current implementation, this method will
        create the column name by replacing "__" with ": ". If there are "_"
        substrings as well (classic Python convention for attribute names),
        they will be replaced with " ".

        Some fields in the `queryset` are calculated (and created) on the fly
        when the `queryset` is `evaluated
        <https://docs.djangoproject.com/en/2.2/topics/db/queries/#querysets-are-lazy>`_.
        In this case, we cannot make any reasonable guesses about the field
        names, except that they may contain the "_" substring as a
        (convention based) separator. Column headers for these field will be
        based on replacing the "_" occurrences with " " (spaces).

        All column headers are capitalized using :meth:`str.title`.

        :returns: a :class:`dictionary <dict>` in which the keys are the field
            names from :attr:`ssl_cert_tracker.models.Subscription.headers`
            and the values are created using the rules above

        """
        field_names = [
            field.name for field in self.data.model._meta.get_fields()]
        headers = dict()
        for key in self.subscription_obj.headers.split(','):
            if key in field_names:
                headers[key] = self.data.model._meta.get_field(
                    key).verbose_name.title()
            elif '__' in key:
                headers[key] = key.replace(
                    '__', ': ').replace('_', ' ').title()
            else:
                headers[key] = key.replace('_', ' ').title()

        return headers

    def prepare_csv(self):
        """
        generate a comma-separated file with the values in the
        :attr:`Email.data` if required via the :attr:`Email.add_csv` attribute
        value

        If the :attr:`data` is empty, the comma-separated file will not be
        created.

        The file will be named by linking the value of the :attr:`email subject
        <ssl_cert_tracker.models.Subscription.email_subject> attribute of the
        :attr:`Email.subscription_obj` instance member with a time stamp.
        The file will be saved under the path described by
        :attr:`p_soc_auto.settings.CSV_MEDIA_ROOT`.
        """
        if not self.add_csv:
            return

        if not self.data:
            # there is no spoon; don't try to bend it
            return

        filename = 'no_name'
        if self.subscription_obj.email_subject:
            filename = self.subscription_obj.email_subject.\
                replace('in less than', 'soon').\
                replace(' ', '_')

        filename = '{}{:%Y_%m_%d-%H_%M_%S}_{}.csv'.format(
            settings.CSV_MEDIA_ROOT,
            timezone.localtime(value=timezone.now()), filename)

        with open(filename, 'wb') as csv_file:
            write_csv(self.data.values(*self.headers.keys()),
                      csv_file, field_header_map=self.headers)

        self._debug_logger.debug('attachment %s ready', filename)

        self.csv_file = filename

    def __init__(
            self, data=None, subscription_obj=None, logger=None,
            add_csv=True, **extra_context):
        """
        :arg data: a :class:`django.db.models.query.QuerySet`

        :arg subscription_obj: :class:`ssl_cert_tracker.models.Subscription`
            instance

            Will contain all the metadata required to build and send the email
            message. This includes template information and pure SMTP data
            (like email addresses and stuff).

        :arg logger: a :class:`logging.logger` object

            If one is not provided, the constructor will create one

        :arg bool add_csv: generate the csv file from :attr:`Email.data` and
            attach it to the email message?

        :arg dict extra_context: additional data required by the
            `Django template
            <https://docs.djangoproject.com/en/2.2/topics/templates/#module-django.template>`_
            for rendering the email message

            If this argument is present, the {key: value,} pairs therein will
            be appended to the :attr:`Email.context`
            :class:`dictionary <dict>`.

        :raises: :exc:`Exception` if the email message cannot be prepared
        """

        self.add_csv = add_csv
        """
        :class:`bool` attribute controlling whether a comma-separated file is
        to be created and attached to the email message
        """

        if logger:
            self.logger = logger
            """
            :class:`logging.Logger` instance
            """
        else:
            self.logger = LOG
            """
            :class:`logging.Logger` instance
            """

        self.csv_file = None
        """
        :class:`str` attribute for the name of the comma-separated file

        This attribute is set in the :meth:`prepare_csv`.
        """

        self._debug_logger = getLogger('django_smtp')
        """
        :class:`logging.Logger` instance for debug purposes
        """

        if data is None:
            self.logger.error('no data was provided for the email')
            raise NoDataEmailError('no data was provided for the email')

        self.data = data
        """
        :class:`django.db.models.query.QuerySet` with the data to be rendered
        in the email message body
        """
        if subscription_obj is None:
            self.logger.error('no subscription was provided for the email')
            raise NoSubscriptionEmailError(
                'no subscription was provided for the email')

        self.subscription_obj = subscription_obj
        """
        an :class:`ssl_cert_tracker.models.Subscriptions` instance with the
        details required for rendering and sending the email message
        """

        self.headers = self._get_headers_with_titles()
        """
        a :class:`dictionary <dict>` that maps human readable column names
        (headers) to the fields in the :attr:`data`
        :class:`django.db.models.query.QuerySet`
        """

        self.prepare_csv()

        self.prepared_data = []
        """
<<<<<<< HEAD
        :class:`list of :class:`dictionaries <dict>` where each item represents
=======
        :class:`list` of :class:`dictionaries <dict>` where each item represents
>>>>>>> 375473b7
        a row in the :attr:`Email.data`
        :class:`django.db.models.query.QuerySet` with the human readable format
        of the field name (as represented by the values in the
        :attr:`Email.headers` :class:`dictionary <dict>`) as the key and the
        contents of the field as values

        For example, if the `queryset` has one entry with dog_name: 'jimmy',
        the corresponding entry in :attr:`Email.headers` is
        {'dog_name': 'Dog name'}, and the item in this list will end up as
        {'Dog name': 'jimmy'}.
        """

        # pylint: disable=consider-iterating-dictionary
        for data_item in data.values(*self.headers.keys()):
            self.prepared_data.append(
                {key: data_item[key] for key in self.headers.keys()})

        # pylint: enable=consider-iterating-dictionary

        self.context = dict(
            report_date_time=timezone.now(),
            headers=self.headers, data=self.prepared_data,
            source_host_name='http://%s:%s' % (socket.getfqdn(),
                                               settings.SERVER_PORT),
            source_host=socket.getfqdn(),
            tags=self.set_tags(),
            email_subject=self.subscription_obj.email_subject,
            alternate_email_subject=self.subscription_obj.
            alternate_email_subject,
            subscription_name=subscription_obj.subscription,
            subscription_id=subscription_obj.pk)
        """
        :class:`dictionary <dict>` used to `render the context
        <https://docs.djangoproject.com/en/2.2/ref/templates/api/#rendering-a-context>`_
        for the email message
        """

        if extra_context:
            self.context.update(**extra_context)

        self._debug_init()

        try:
            self.email = get_templated_mail(
                template_name=subscription_obj.template_name,
                template_dir=subscription_obj.template_dir,
                template_prefix=subscription_obj.template_prefix,
                from_email=get_preference('emailprefs__from_email')
                if settings.DEBUG else subscription_obj.from_email,
                to=get_preference('emailprefs__to_emails').split(',')
                if settings.DEBUG
                else subscription_obj.emails_list.split(','),
                context=self.context, create_link=True)
            self._debug_logger.debug('email object is ready')
        except Exception as err:
            self.logger.error(str(err))
            self._debug_logger.error(str(err))
            raise err

        if self.csv_file:
            self.email.attach_file(self.csv_file)

    def set_tags(self):
        """
        format the contents of the
        :attr:`ssl_cert_tracker.models.Subscription.tags` of the
        :attr:`Email.subscription_obj` to something like "[TAG1][TAG2]etc".

        By convention, the :attr:`ssl_cert_tracker.models.Subscription.tags`
        value is a list of comma separated words or phrases. This method
        converts that value to [TAGS][][], etc.
        A tag containing the hostname of the :ref:`SOC Automation Server` host
        will show as a [$hostname] tag to help with identifying the source of
        the email message.

        In a `DEBUG` environment, this method will prefix all the other tags
        with a [DEBUG] tag. A `DEBUG` environment is characterized by the
        value of :attr:`p_soc_auto.settings.DEBUG`.
        """
        tags = ''

        if self.subscription_obj.tags:
            for tag in self.subscription_obj.tags.split(','):
                tags += '[{}]'.format(tag)

        tags = '[{}]{}'.format(socket.getfqdn(), tags)

        if settings.DEBUG:
            tags = '[DEBUG]{}'.format(tags)

        return tags

    def send(self):
        """
        send the email message

        wrapper around :meth:`django.core.mail.EmailMultiAlternatives.send`

        :returns: '1' if the email message was sent, and '0' if not

        :raises:

            :exc:`smtplib.SMTPConnectError` if an `SMTP` error is thrown

            :exc:`Exception` if any other errors are thrown

        """
        try:
            sent = self.email.send()
        except SMTPConnectError as err:
            self.logger.error(str(err))
            raise err
        except Exception as err:
            self.logger.error(str(err))
            raise err

        self._debug_logger.debug(
            'sent email with subject %s', self.email.subject)

        return sent<|MERGE_RESOLUTION|>--- conflicted
+++ resolved
@@ -681,11 +681,7 @@
 
         self.prepared_data = []
         """
-<<<<<<< HEAD
-        :class:`list of :class:`dictionaries <dict>` where each item represents
-=======
         :class:`list` of :class:`dictionaries <dict>` where each item represents
->>>>>>> 375473b7
         a row in the :attr:`Email.data`
         :class:`django.db.models.query.QuerySet` with the human readable format
         of the field name (as represented by the values in the
